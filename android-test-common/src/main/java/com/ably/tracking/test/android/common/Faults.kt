--- conflicted
+++ resolved
@@ -162,17 +162,6 @@
         onlineWithinMillis = 60_000
     )
 
-<<<<<<< HEAD
-    /**
-     * This fault type is temporarily disabled at runtime. It can be re-enabled by removing this override.
-     * We will re-enable this test when the following have been addressed:
-     * - https://github.com/ably/ably-asset-tracking-android/issues/859
-     * - https://github.com/ably/ably-asset-tracking-android/issues/871
-     */
-    override val skipTest = false
-
-=======
->>>>>>> 1caf55f4
     override fun enable() {
         tcpProxy.stop()
     }
@@ -200,17 +189,6 @@
         onlineWithinMillis = 60_000
     )
 
-<<<<<<< HEAD
-    /**
-     * This fault type is temporarily disabled at runtime. It can be re-enabled by removing this override.
-     * We will re-enable this test when the following have been addressed:
-     * - https://github.com/ably/ably-asset-tracking-android/issues/859
-     * - https://github.com/ably/ably-asset-tracking-android/issues/871
-     */
-    override val skipTest = false
-
-=======
->>>>>>> 1caf55f4
     override fun enable() {
         tcpProxy.isForwarding = false
     }
@@ -237,7 +215,7 @@
     /*
         Currently failing due to Issues #871 and #907
     */
-    override val skipTest = false
+    override val skipTest = true
 
     private val timer = Timer()
 
@@ -379,15 +357,6 @@
             override val name = "AttachUnresponsive"
         }
     }
-<<<<<<< HEAD
-
-    /*
-        Currently failing due to Issue #871 -- throwing ConnectionError
-        when trying to add new trackables while offline.
-     */
-    override val skipTest = false
-=======
->>>>>>> 1caf55f4
 }
 
 /**
@@ -661,15 +630,6 @@
         }
     }
 
-<<<<<<< HEAD
-    /*
-        Currently failing due to Issue #907 - non-fatal nack triggers
-        an exception to be thrown to caller during publisher.track()
-     */
-    override val skipTest = false
-
-=======
->>>>>>> 1caf55f4
     override val type = FaultType.Nonfatal(
         resolvedWithinMillis = 60_000L
     )
@@ -712,19 +672,6 @@
         }
     }
 
-<<<<<<< HEAD
-    /*
-       This test currently fails because the ably-java hangs the client
-       waiting for a presence response if there's there's a reconnection
-       before successful completion of enter()
-
-       This happens during stage 2 of the test, so steps 3 and 4 have not
-       yet been seen to work.
-     */
-    override val skipTest = false
-
-=======
->>>>>>> 1caf55f4
     private var state = State.DisconnectAfterPresence
     private var presenceEnterSerial: Int? = null
 
