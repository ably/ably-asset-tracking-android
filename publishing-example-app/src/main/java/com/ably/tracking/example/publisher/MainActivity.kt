package com.ably.tracking.example.publisher

import android.Manifest
import android.annotation.SuppressLint
import android.content.Intent
import android.content.res.ColorStateList
import android.location.Location
import android.os.Bundle
import android.widget.Toast
import androidx.annotation.RequiresPermission
import androidx.appcompat.app.AppCompatActivity
import androidx.core.content.ContextCompat
import androidx.core.widget.ImageViewCompat
import com.ably.tracking.publisher.AblyConfiguration
import com.ably.tracking.publisher.AssetPublisher
import com.ably.tracking.publisher.DebugConfiguration
import com.ably.tracking.publisher.LocationSourceAbly
import com.ably.tracking.publisher.LocationSourceRaw
import com.ably.tracking.publisher.MapConfiguration
import io.ably.lib.realtime.ConnectionState
import io.ably.lib.realtime.ConnectionStateListener
import kotlinx.android.synthetic.main.activity_main.*
import pub.devrel.easypermissions.AfterPermissionGranted
import pub.devrel.easypermissions.EasyPermissions
import timber.log.Timber

private val REQUIRED_PERMISSIONS = arrayOf(Manifest.permission.ACCESS_FINE_LOCATION)
private const val REQUEST_LOCATION_PERMISSION = 1
private const val MAPBOX_ACCESS_TOKEN = BuildConfig.MAPBOX_ACCESS_TOKEN
private const val CLIENT_ID = "<INSERT_CLIENT_ID_HERE>"
private const val ABLY_API_KEY = BuildConfig.ABLY_API_KEY

class MainActivity : AppCompatActivity() {
    private var assetPublisher: AssetPublisher? = null
    private lateinit var appPreferences: AppPreferences

    override fun onCreate(savedInstanceState: Bundle?) {
        super.onCreate(savedInstanceState)
        Timber.d("Hello via Timber")
        setContentView(R.layout.activity_main)
        appPreferences = AppPreferences(this)
        updateLocationSourceMethodInfo()

        requestLocationPermission()

        settingsFab.setOnClickListener {
            startActivity(Intent(this, SettingsActivity::class.java))
        }

        startNavigationButton.setOnClickListener {
            if (assetPublisher == null) {
                startTracking()
            } else {
                stopTracking()
            }
        }
    }

    override fun onStart() {
        super.onStart()
        updateLocationSourceMethodInfo()
    }

    private fun updateLocationSourceMethodInfo() {
        locationSourceMethodTextView.text = appPreferences.getLocationSource()
    }

    private fun requestLocationPermission() {
        if (!EasyPermissions.hasPermissions(this, *REQUIRED_PERMISSIONS)) {
            EasyPermissions.requestPermissions(
                this,
                "Please grant the location permission",
                REQUEST_LOCATION_PERMISSION,
                *REQUIRED_PERMISSIONS
            )
        }
    }

    @AfterPermissionGranted(REQUEST_LOCATION_PERMISSION)
    fun onLocationPermissionGranted() {
        showToast("Permission granted")
    }

    // Lint doesn't detect that we're checking for required permissions in a separate function
    @SuppressLint("MissingPermission")
    private fun startTracking() {
        if (hasFineOrCoarseLocationPermissionGranted(this)) {
            trackingIdEditText.text.toString().trim().let { trackingId ->
                if (trackingId.isNotEmpty()) {
                    if (getLocationSourceType() == LocationSourceType.S3) {
                        downloadLocationHistoryData { createAndStartAssetPublisher(trackingId, it) }
                    } else {
                        createAndStartAssetPublisher(trackingId)
                    }
                } else {
                    showToast("Insert tracking ID")
                }
            }
        } else {
            requestLocationPermission()
        }
    }

    @RequiresPermission(anyOf = [Manifest.permission.ACCESS_COARSE_LOCATION, Manifest.permission.ACCESS_FINE_LOCATION])
    private fun createAndStartAssetPublisher(trackingId: String, historyData: String? = null) {
        clearLocationInfo()
        assetPublisher = AssetPublisher.publishers()
<<<<<<< HEAD
            .ablyConfig(AblyConfiguration(ABLY_KEY, CLIENT_ID))
            .mapConfig(MapConfiguration(MAP_KEY))
            .debugConfig(createDebugConfiguration(historyData))
=======
            .ablyConfig(AblyConfiguration(ABLY_API_KEY, CLIENT_ID))
            .mapConfig(MapConfiguration(MAPBOX_ACCESS_TOKEN))
            .debugConfig(createDebugConfiguration())
>>>>>>> 5396f15d
            .delivery(trackingId)
            .locationUpdatedListener { updateLocationInfo(it) }
            .androidContext(this)
            .start()
        changeNavigationButtonState(true)
    }

    private fun downloadLocationHistoryData(onHistoryDataDownloaded: (historyData: String) -> Unit) {
        S3Helper.downloadHistoryData(
            this,
            appPreferences.getS3File(),
            onHistoryDataDownloaded = { onHistoryDataDownloaded(it) },
            onUninitialized = { showToast("S3 not initialized - cannot download history data") }
        )
    }

    private fun createDebugConfiguration(historyData: String? = null): DebugConfiguration {
        return DebugConfiguration(
            ablyStateChangeListener = { updateAblyStateInfo(it) },
            locationSource = when (getLocationSourceType()) {
                LocationSourceType.ABLY -> LocationSourceAbly(appPreferences.getSimulationChannel())
                LocationSourceType.S3 -> LocationSourceRaw(historyData!!)
                LocationSourceType.PHONE -> null
            },
            locationHistoryReadyListener = { uploadLocationHistoryData(it) }
        )
    }

    private fun uploadLocationHistoryData(historyData: String) {
        if (getLocationSourceType() == LocationSourceType.PHONE) {
            S3Helper.uploadHistoryData(
                this,
                historyData
            ) { showToast("S3 not initialized - cannot upload history data") }
        }
    }

    private fun stopTracking() {
        assetPublisher?.stop()
        assetPublisher = null

        changeNavigationButtonState(false)
    }

    private fun updateLocationInfo(location: Location) {
        val lat = location.latitude.toString()
        val lon = location.longitude.toString()
        val bearing = location.bearing.toString()
        latitudeValueTextView.text = if (lat.length > 7) lat.substring(0, 7) else lat
        longitudeValueTextView.text = if (lon.length > 7) lon.substring(0, 7) else lon
        bearingValueTextView.text = if (bearing.length > 7) bearing.substring(0, 7) else bearing
    }

    private fun clearLocationInfo() {
        latitudeValueTextView.text = ""
        longitudeValueTextView.text = ""
        bearingValueTextView.text = ""
    }

    private fun updateAblyStateInfo(state: ConnectionStateListener.ConnectionStateChange) {
        val isAblyConnected = state.current == ConnectionState.connected
        changeAblyStatusInfo(isAblyConnected)
    }

    private fun changeAblyStatusInfo(isConnected: Boolean) {
        if (isConnected) {
            ablyConnectionStatusValueTextView.text = getString(R.string.online)
            ImageViewCompat.setImageTintList(
                ablyConnectionStatusImageView,
                ColorStateList.valueOf(ContextCompat.getColor(this, R.color.ably_status_online))
            )
        } else {
            ablyConnectionStatusValueTextView.text = getString(R.string.offline)
            ImageViewCompat.setImageTintList(
                ablyConnectionStatusImageView,
                ColorStateList.valueOf(ContextCompat.getColor(this, R.color.ably_status_offline))
            )
        }
    }

    private fun changeNavigationButtonState(isPublishing: Boolean) {
        if (isPublishing) {
            startNavigationButton.text = getString(R.string.navigation_button_working)
            startNavigationButton.setBackgroundResource(R.drawable.rounded_working)
        } else {
            startNavigationButton.text = getString(R.string.navigation_button_ready)
            startNavigationButton.setBackgroundResource(R.drawable.rounded_ready)
        }
    }

    override fun onRequestPermissionsResult(
        requestCode: Int,
        permissions: Array<out String>,
        grantResults: IntArray
    ) {
        super.onRequestPermissionsResult(requestCode, permissions, grantResults)
        // Forward results to EasyPermissions
        EasyPermissions.onRequestPermissionsResult(requestCode, permissions, grantResults, this)
    }

    enum class LocationSourceType { PHONE, ABLY, S3 }

    private fun getLocationSourceType() =
        when (appPreferences.getLocationSource()) {
            getString(R.string.location_source_ably) -> LocationSourceType.ABLY
            getString(R.string.location_source_s3) -> LocationSourceType.S3
            else -> LocationSourceType.PHONE
        }

    private fun showToast(message: String) {
        Toast.makeText(this, message, Toast.LENGTH_SHORT).show()
    }
}<|MERGE_RESOLUTION|>--- conflicted
+++ resolved
@@ -105,15 +105,9 @@
     private fun createAndStartAssetPublisher(trackingId: String, historyData: String? = null) {
         clearLocationInfo()
         assetPublisher = AssetPublisher.publishers()
-<<<<<<< HEAD
-            .ablyConfig(AblyConfiguration(ABLY_KEY, CLIENT_ID))
-            .mapConfig(MapConfiguration(MAP_KEY))
-            .debugConfig(createDebugConfiguration(historyData))
-=======
             .ablyConfig(AblyConfiguration(ABLY_API_KEY, CLIENT_ID))
             .mapConfig(MapConfiguration(MAPBOX_ACCESS_TOKEN))
-            .debugConfig(createDebugConfiguration())
->>>>>>> 5396f15d
+            .debugConfig(createDebugConfiguration(historyData))
             .delivery(trackingId)
             .locationUpdatedListener { updateLocationInfo(it) }
             .androidContext(this)
