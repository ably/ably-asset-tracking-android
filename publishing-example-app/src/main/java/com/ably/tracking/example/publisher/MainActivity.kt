package com.ably.tracking.example.publisher

import android.content.Intent
import android.os.Bundle
import android.view.View
import androidx.appcompat.app.AlertDialog
import androidx.recyclerview.widget.DividerItemDecoration
import androidx.recyclerview.widget.LinearLayoutManager
import kotlinx.android.synthetic.main.activity_main.addTrackableFab
import kotlinx.android.synthetic.main.activity_main.emptyStateContainer
import kotlinx.android.synthetic.main.activity_main.locationSourceMethodTextView
import kotlinx.android.synthetic.main.activity_main.publisherServiceSwitch
import kotlinx.android.synthetic.main.activity_main.settingsImageView
import kotlinx.android.synthetic.main.activity_main.trackablesRecyclerView
import kotlinx.coroutines.CoroutineScope
import kotlinx.coroutines.Dispatchers
import kotlinx.coroutines.Job
import kotlinx.coroutines.SupervisorJob
import kotlinx.coroutines.flow.launchIn
import kotlinx.coroutines.flow.onEach
import timber.log.Timber

class MainActivity : PublisherServiceActivity() {
    private lateinit var appPreferences: AppPreferences
    private val trackablesAdapter = TrackablesAdapter()
    private var trackablesUpdateJob: Job? = null

    // SupervisorJob() is used to keep the scope working after any of its children fail
    private val scope = CoroutineScope(Dispatchers.Main + SupervisorJob())

    override fun onCreate(savedInstanceState: Bundle?) {
        super.onCreate(savedInstanceState)
        Timber.d("Hello via Timber")
        setContentView(R.layout.activity_main)
        appPreferences = AppPreferences.getInstance(this)
        updateLocationSourceMethodInfo()

        PermissionsHelper.requestLocationPermission(this)

        settingsImageView.setOnClickListener {
            startActivity(Intent(this, SettingsActivity::class.java))
        }

        addTrackableFab.setOnClickListener { onAddTrackableClick() }
        publisherServiceSwitch.setOnClickListener { onServiceSwitchClick(publisherServiceSwitch.isChecked) }

        trackablesRecyclerView.adapter = trackablesAdapter
        trackablesRecyclerView.layoutManager = LinearLayoutManager(this)
        trackablesRecyclerView.addItemDecoration(DividerItemDecoration(this, DividerItemDecoration.VERTICAL))
        trackablesAdapter.onItemClickedCallback = { onTrackableClicked(it.id) }
    }

    override fun onPublisherServiceConnected(publisherService: PublisherService) {
        indicatePublisherServiceIsOn()
        publisherService.publisher?.let { publisher ->
            trackablesUpdateJob = publisher.trackables
                .onEach {
                    trackablesAdapter.trackables = it.toList()
                    if (it.isEmpty() && publisherService.publisher != null) {
                        hideTrackablesList()
                        try {
                            publisherService.publisher?.stop()
                            publisherService.publisher = null
                        } catch (e: Exception) {
                            showLongToast(R.string.error_stop_publisher)
                        }
                    } else {
                        showTrackablesList()
                    }
                }
                .launchIn(scope)
        }
    }

    override fun onPublisherServiceDisconnected() {
        indicatePublisherServiceIsOff()
        trackablesUpdateJob?.cancel()
    }

    override fun onStart() {
        super.onStart()
        updateLocationSourceMethodInfo()
    }

    private fun onTrackableClicked(trackableId: String) {
        startActivity(
            Intent(this, TrackableDetailsActivity::class.java).apply {
                putExtra(TRACKABLE_ID_EXTRA, trackableId)
            }
        )
    }

    private fun onServiceSwitchClick(isSwitchingOn: Boolean) {
        if (isSwitchingOn) {
            startAndBindPublisherService()
        } else {
            if (trackablesAdapter.trackables.isEmpty()) {
                stopPublisherService()
            } else {
                showCannotStopServiceDialog()
                indicatePublisherServiceIsOn()
            }
        }
    }

    private fun onAddTrackableClick() {
        if (isPublisherServiceStarted()) {
            showAddTrackableScreen()
        } else {
            showServiceNotStartedDialog()
        }
    }

    private fun updateLocationSourceMethodInfo() {
        locationSourceMethodTextView.text = getString(appPreferences.getLocationSource().displayNameResourceId)
    }

<<<<<<< HEAD
    private fun requestLocationPermission() {
        if (!EasyPermissions.hasPermissions(this, *REQUIRED_PERMISSIONS)) {
            EasyPermissions.requestPermissions(
                this,
                "Please grant the location permission",
                REQUEST_LOCATION_PERMISSION,
                *REQUIRED_PERMISSIONS
            )
        }
    }

    @AfterPermissionGranted(REQUEST_LOCATION_PERMISSION)
    fun onLocationPermissionGranted() {
        showLongToast(R.string.info_permission_granted)
    }

=======
>>>>>>> 456b36be
    private fun showAddTrackableScreen() {
        if (PermissionsHelper.hasFineOrCoarseLocationPermissionGranted(this)) {
            startActivity(Intent(this, AddTrackableActivity::class.java))
        } else {
            PermissionsHelper.requestLocationPermission(this)
        }
    }

    override fun onRequestPermissionsResult(
        requestCode: Int,
        permissions: Array<out String>,
        grantResults: IntArray
    ) {
        super.onRequestPermissionsResult(requestCode, permissions, grantResults)
        PermissionsHelper.onRequestPermissionsResult(
            requestCode,
            permissions,
            grantResults,
            onLocationPermissionGranted = { showLongToast("Permission granted") }
        )
    }

    private fun showTrackablesList() {
        trackablesRecyclerView.visibility = View.VISIBLE
        emptyStateContainer.visibility = View.GONE
    }

    private fun hideTrackablesList() {
        trackablesRecyclerView.visibility = View.GONE
        emptyStateContainer.visibility = View.VISIBLE
    }

    private fun indicatePublisherServiceIsOn() {
        publisherServiceSwitch.isChecked = true
    }

    private fun indicatePublisherServiceIsOff() {
        publisherServiceSwitch.isChecked = false
    }

    private fun showServiceNotStartedDialog() {
        AlertDialog.Builder(this)
            .setTitle(R.string.service_not_started_dialog_title)
            .setMessage(R.string.service_not_started_dialog_message)
            .setPositiveButton(R.string.dialog_positive_button, null)
            .show()
    }

    private fun showCannotStopServiceDialog() {
        AlertDialog.Builder(this)
            .setTitle(R.string.cannot_stop_service_dialog_title)
            .setMessage(R.string.cannot_stop_service_dialog_message)
            .setPositiveButton(R.string.dialog_positive_button, null)
            .show()
    }
}<|MERGE_RESOLUTION|>--- conflicted
+++ resolved
@@ -115,25 +115,6 @@
         locationSourceMethodTextView.text = getString(appPreferences.getLocationSource().displayNameResourceId)
     }
 
-<<<<<<< HEAD
-    private fun requestLocationPermission() {
-        if (!EasyPermissions.hasPermissions(this, *REQUIRED_PERMISSIONS)) {
-            EasyPermissions.requestPermissions(
-                this,
-                "Please grant the location permission",
-                REQUEST_LOCATION_PERMISSION,
-                *REQUIRED_PERMISSIONS
-            )
-        }
-    }
-
-    @AfterPermissionGranted(REQUEST_LOCATION_PERMISSION)
-    fun onLocationPermissionGranted() {
-        showLongToast(R.string.info_permission_granted)
-    }
-
-=======
->>>>>>> 456b36be
     private fun showAddTrackableScreen() {
         if (PermissionsHelper.hasFineOrCoarseLocationPermissionGranted(this)) {
             startActivity(Intent(this, AddTrackableActivity::class.java))
@@ -152,7 +133,7 @@
             requestCode,
             permissions,
             grantResults,
-            onLocationPermissionGranted = { showLongToast("Permission granted") }
+            onLocationPermissionGranted = { showLongToast(R.string.info_permission_granted) }
         )
     }
 
