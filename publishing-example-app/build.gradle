plugins {
    id 'com.android.application'
    id 'kotlin-android'
    id 'kotlin-android-extensions'
    id 'org.jlleitschuh.gradle.ktlint'
}

apply from: "../firebase-app.gradle"

android {
    defaultConfig {
        vectorDrawables.useSupportLibrary = true
        applicationId 'com.ably.tracking.example.publisher'
        proguardFiles getDefaultProguardFile('proguard-android-optimize.txt'), 'proguard-rules.pro'
        // Required to initialize Mapbox and use MapView in the layout XML files.
        resValue "string", "mapbox_access_token", findProperty('MAPBOX_ACCESS_TOKEN') ?: ""
    }
    namespace 'com.ably.tracking.example.publisher'
}

dependencies {
    implementation project(':publishing-sdk')
    implementation "io.ably:ably-android:$ably_core_version"
    implementation 'androidx.preference:preference-ktx:1.2.0'
    implementation 'com.amplifyframework:aws-storage-s3:1.4.1'
    implementation 'com.amplifyframework:aws-auth-cognito:1.4.1'
    implementation 'pub.devrel:easypermissions:3.0.0'
    // This version needs to be compatible with the "com.mapbox.navigation:core" dependency version from publishing-sdk.
<<<<<<< HEAD
    implementation 'com.mapbox.maps:android:10.8.0'
    implementation 'androidx.lifecycle:lifecycle-runtime-ktx:2.5.1'
    //for memory leak detection
    debugImplementation 'com.squareup.leakcanary:leakcanary-android:2.10'

    if (useCrashlytics) {
        // The BoM for the Firebase platform (it specifies the versions for Firebase dependencies).
        implementation platform('com.google.firebase:firebase-bom:26.8.0')

        // Firebase dependencies, which should not specifies versions as those are provided
        // for us because we're including the BoM above.
        // see: https://firebase.google.com/docs/crashlytics/get-started?platform=android
        implementation 'com.google.firebase:firebase-crashlytics'
    }
=======
    implementation 'com.mapbox.maps:android:10.10.0'
>>>>>>> 2e490aba
}<|MERGE_RESOLUTION|>--- conflicted
+++ resolved
@@ -26,22 +26,6 @@
     implementation 'com.amplifyframework:aws-auth-cognito:1.4.1'
     implementation 'pub.devrel:easypermissions:3.0.0'
     // This version needs to be compatible with the "com.mapbox.navigation:core" dependency version from publishing-sdk.
-<<<<<<< HEAD
-    implementation 'com.mapbox.maps:android:10.8.0'
-    implementation 'androidx.lifecycle:lifecycle-runtime-ktx:2.5.1'
-    //for memory leak detection
+    implementation 'com.mapbox.maps:android:10.10.0'
     debugImplementation 'com.squareup.leakcanary:leakcanary-android:2.10'
-
-    if (useCrashlytics) {
-        // The BoM for the Firebase platform (it specifies the versions for Firebase dependencies).
-        implementation platform('com.google.firebase:firebase-bom:26.8.0')
-
-        // Firebase dependencies, which should not specifies versions as those are provided
-        // for us because we're including the BoM above.
-        // see: https://firebase.google.com/docs/crashlytics/get-started?platform=android
-        implementation 'com.google.firebase:firebase-crashlytics'
-    }
-=======
-    implementation 'com.mapbox.maps:android:10.10.0'
->>>>>>> 2e490aba
 }