package com.ably.tracking.common

import com.ably.tracking.ErrorInformation
import com.ably.tracking.common.helper.DefaultAblyTestEnvironment
import com.ably.tracking.common.helper.DefaultAblyTestScenarios
import io.mockk.verifyOrder
import io.ably.lib.realtime.ChannelState
import io.ably.lib.realtime.ConnectionState
import io.ably.lib.types.ErrorInfo
import kotlinx.coroutines.TimeoutCancellationException
import kotlinx.coroutines.runBlocking
import kotlinx.coroutines.withTimeout
import org.junit.Assert
import org.junit.Test

/**
 * # Unit tests for [DefaultAbly]
 *
 * Here are some notes about the approach taken for testing [DefaultAbly].
 *
 * ## Documenting the absence of built-in timeout
 *
 * Whilst writing black-box tests for this class, I wanted to document which parts of DefaultAbly have a built-in timeout behaviour, and which don't. So, I’ve written some tests which examine how this class’s methods behave when an underlying Ably SDK operation runs indefinitely. In the case where we wish to document that there is no built-in timeout behaviour, these tests aren't really _testing_ anything – there’s no good way to prove that something doesn’t have a timeout other than reading the implementation. So, these tests just demonstrate that in the absence of activity from the Ably SDK, the [DefaultAbly] method will not return within [noTimeoutDemonstrationWaitingTimeInMilliseconds]. If you want to convince yourself that there really is no built-in timeout, you can set [noTimeoutDemonstrationWaitingTimeInMilliseconds] to a larger number and run the tests.
 *
 * If we remove all of the built-in timeout behaviour from DefaultAbly in the future then it’ll be fine to delete these tests.
 */
class DefaultAblyTests {
    /**
     * The arbitrarily-chosen number of milliseconds that a test will wait as a demonstration that a given operation does not have a built-in timeout. See "Demonstrating the absence of no built-in timeout" above.
     */
    private val noTimeoutDemonstrationWaitingTimeInMilliseconds = 100L

    /*
    Observations from writing black-box tests for `connect`:

    - When given a channel in certain states, it seems to fetch the channel’s state more than once. I have not tested what happens if a different state is returned on the second call.
     */

    @Test
    fun `connect - when channel is not created and attach succeeds`() {
        /* Given...
         *
         * ...that calling `containsKey` on the Channels instance returns false...
<<<<<<< HEAD
         * ...and that calling `get` (the overload that accepts a ChannelOptions object) on the Channels instance returns a channel...
=======
         * ...and that calling `get` (the overload that accepts a ChannelOptions object) on the Channels instance returns a channel in the INITIALIZED state...
         * ...which, when told to enter presence, does so successfully,
         *
         * When...
         *
         * ...we call `connect` on the object under test,
         *
         * Then...
         * ...in the following order, precisely the following things happen...
         *
         * ...it calls `containsKey` on the Channels instance...
         * ...and calls `get` (the overload that accepts a ChannelOptions object) on the Channels instance...
         * ...and checks the channel’s state 2 times...
         * ...and tells the channel to enter presence...
         * ...and the call to `connect` (on the object under test) succeeds.
         */

        runBlocking {
            DefaultAblyTestScenarios.Connect.test(
                DefaultAblyTestScenarios.Connect.GivenConfig(
                    channelsContainsKey = false,
                    channelsGetOverload = DefaultAblyTestEnvironment.ChannelsGetOverload.WITH_CHANNEL_OPTIONS,
                    channelState = ChannelState.initialized,
                    channelAttachBehaviour = DefaultAblyTestScenarios.GivenTypes.CompletionListenerMockBehaviour.NotMocked,
                    presenceEnterBehaviour = DefaultAblyTestScenarios.GivenTypes.CompletionListenerMockBehaviour.Success,
                ),
                DefaultAblyTestScenarios.Connect.ThenConfig(
                    overloadOfChannelsGetToVerify = DefaultAblyTestEnvironment.ChannelsGetOverload.WITH_CHANNEL_OPTIONS,
                    numberOfChannelStateFetchesToVerify = 2,
                    verifyPresenceEnter = true,
                    verifyChannelAttach = false,
                    verifyChannelRelease = false,
                    resultOfConnectCallOnObjectUnderTest = DefaultAblyTestScenarios.ThenTypes.ExpectedAsyncResult.Terminates(
                        expectedResult = DefaultAblyTestScenarios.ThenTypes.ExpectedResult.Success
                    )
                )
            )
        }
    }

    @Test
    fun `connect - when channel fetched is in ATTACHED state`() {
        /* Given...
         *
         * ...that calling `containsKey` on the Channels instance returns false...
         * ...and that calling `get` (the overload that accepts a ChannelOptions object) on the Channels instance returns a channel in the ATTACHED state...
         * ...which, when told to enter presence, does so successfully,
         *
         * When...
         *
         * ...we call `connect` on the object under test,
         *
         * Then...
         * ...in the following order, precisely the following things happen...
         *
         * ...it calls `containsKey` on the Channels instance...
         * ...and calls `get` (the overload that accepts a ChannelOptions object) on the Channels instance...
         * ...and checks the channel’s state 2 times...
         * ...and tells the channel to enter presence...
         * ...and the call to `connect` (on the object under test) succeeds.
         */

        runBlocking {
            DefaultAblyTestScenarios.Connect.test(
                DefaultAblyTestScenarios.Connect.GivenConfig(
                    channelsContainsKey = false,
                    channelsGetOverload = DefaultAblyTestEnvironment.ChannelsGetOverload.WITH_CHANNEL_OPTIONS,
                    channelState = ChannelState.attached,
                    channelAttachBehaviour = DefaultAblyTestScenarios.GivenTypes.CompletionListenerMockBehaviour.NotMocked,
                    presenceEnterBehaviour = DefaultAblyTestScenarios.GivenTypes.CompletionListenerMockBehaviour.Success,
                ),
                DefaultAblyTestScenarios.Connect.ThenConfig(
                    overloadOfChannelsGetToVerify = DefaultAblyTestEnvironment.ChannelsGetOverload.WITH_CHANNEL_OPTIONS,
                    numberOfChannelStateFetchesToVerify = 2,
                    verifyPresenceEnter = true,
                    verifyChannelAttach = false,
                    verifyChannelRelease = false,
                    resultOfConnectCallOnObjectUnderTest = DefaultAblyTestScenarios.ThenTypes.ExpectedAsyncResult.Terminates(
                        expectedResult = DefaultAblyTestScenarios.ThenTypes.ExpectedResult.Success
                    )
                )
            )
        }
    }

    @Test
    fun `connect - when channel fetched is in ATTACHING state`() {
        /* Given...
         *
         * ...that calling `containsKey` on the Channels instance returns false...
         * ...and that calling `get` (the overload that accepts a ChannelOptions object) on the Channels instance returns a channel in the ATTACHING state...
         * ...which, when told to enter presence, does so successfully...
         *
         * When...
         *
         * ...we call `connect` on the object under test,
         *
         * Then...
         * ...in the following order, precisely the following things happen...
         *
         * ...it calls `containsKey` on the Channels instance...
         * ...and calls `get` (the overload that accepts a ChannelOptions object) on the Channels instance...
         * ...and checks the channel’s state 2 times...
         * ...and tells the channel to enter presence...
         * ...and the call to `connect` (on the object under test) succeeds.
         */

        runBlocking {
            DefaultAblyTestScenarios.Connect.test(
                DefaultAblyTestScenarios.Connect.GivenConfig(
                    channelsContainsKey = false,
                    channelsGetOverload = DefaultAblyTestEnvironment.ChannelsGetOverload.WITH_CHANNEL_OPTIONS,
                    channelState = ChannelState.attaching,
                    channelAttachBehaviour = DefaultAblyTestScenarios.GivenTypes.CompletionListenerMockBehaviour.NotMocked,
                    presenceEnterBehaviour = DefaultAblyTestScenarios.GivenTypes.CompletionListenerMockBehaviour.Success,
                ),
                DefaultAblyTestScenarios.Connect.ThenConfig(
                    overloadOfChannelsGetToVerify = DefaultAblyTestEnvironment.ChannelsGetOverload.WITH_CHANNEL_OPTIONS,
                    numberOfChannelStateFetchesToVerify = 2,
                    verifyPresenceEnter = true,
                    verifyChannelAttach = false,
                    verifyChannelRelease = false,
                    resultOfConnectCallOnObjectUnderTest = DefaultAblyTestScenarios.ThenTypes.ExpectedAsyncResult.Terminates(
                        expectedResult = DefaultAblyTestScenarios.ThenTypes.ExpectedResult.Success
                    )
                )
            )
        }
    }

    @Test
    fun `connect - when channel fetched is in DETACHING state`() {
        /* Given...
         *
         * ...that calling `containsKey` on the Channels instance returns false...
         * ...and that calling `get` (the overload that accepts a ChannelOptions object) on the Channels instance returns a channel in the DETACHING state...
         * ...which, when told to enter presence, fails to do so with an arbitrarily-chosen fatal error `presenceError`...
         *
         * When...
         *
         * ...we call `connect` on the object under test,
         *
         * Then...
         * ...in the following order, precisely the following things happen...
         *
         * ...it calls `containsKey` on the Channels instance...
         * ...and calls `get` (the overload that accepts a ChannelOptions object) on the Channels instance...
         * ...and checks the channel’s state 2 times...
         * ...and tells the channel to enter presence...
         * ...and releases the channel...
         * ...and the call to `connect` (on the object under test) fails with a ConnectionException whose errorInformation has the same `code`, `statusCode`, and `message` as `presenceError`.
         */

        /* A note on this test:
         *
         * RTP16c tells us that a presence operation on a channel in the DETACHING state will fail.
         */

        val presenceError = ErrorInfo(
            "example of an error message", /* arbitrarily chosen */
            400, /* fatal status code */
            123 /* arbitrarily chosen */
        )

        runBlocking {
            DefaultAblyTestScenarios.Connect.test(
                DefaultAblyTestScenarios.Connect.GivenConfig(
                    channelsContainsKey = false,
                    channelsGetOverload = DefaultAblyTestEnvironment.ChannelsGetOverload.WITH_CHANNEL_OPTIONS,
                    channelState = ChannelState.detaching,
                    channelAttachBehaviour = DefaultAblyTestScenarios.GivenTypes.CompletionListenerMockBehaviour.NotMocked,
                    presenceEnterBehaviour = DefaultAblyTestScenarios.GivenTypes.CompletionListenerMockBehaviour.Failure(
                        presenceError
                    ),
                ),
                DefaultAblyTestScenarios.Connect.ThenConfig(
                    overloadOfChannelsGetToVerify = DefaultAblyTestEnvironment.ChannelsGetOverload.WITH_CHANNEL_OPTIONS,
                    numberOfChannelStateFetchesToVerify = 2,
                    verifyPresenceEnter = true,
                    verifyChannelAttach = false,
                    verifyChannelRelease = true,
                    resultOfConnectCallOnObjectUnderTest = DefaultAblyTestScenarios.ThenTypes.ExpectedAsyncResult.Terminates(
                        expectedResult = DefaultAblyTestScenarios.ThenTypes.ExpectedResult.FailureWithConnectionException(
                            ErrorInformation(
                                presenceError.code,
                                presenceError.statusCode,
                                presenceError.message,
                                presenceError.code.toHref(),
                                null
                            )
                        )
                    )
                )
            )
        }
    }

    @Test
    fun `connect - when presence enter fails with a fatal error`() {
        /* Given...
         *
         * ...that calling `containsKey` on the Channels instance returns false...
         * ...and that calling `get` (the overload that accepts a ChannelOptions object) on the Channels instance returns a channel in the (arbitrarily-chosen) INITIALIZED state...
         * ...which, when told to enter presence, fails to do so with an arbitrarily-chosen fatal error `presenceError`...
         *
         * When...
         *
         * ...we call `connect` on the object under test,
         *
         * Then...
         * ...in the following order, precisely the following things happen...
         *
         * ...it calls `containsKey` on the Channels instance...
         * ...and calls `get` (the overload that accepts a ChannelOptions object) on the Channels instance...
         * ...and checks the channel’s state 2 times...
         * ...and tells the channel to enter presence...
         * ...and releases the channel...
         * ...and the call to `connect` (on the object under test) fails with a ConnectionException whose errorInformation has the same `code`, `statusCode`, and `message` as `presenceError`.
         */

        val presenceError = ErrorInfo(
            "example of an error message", /* arbitrarily chosen */
            400, /* fatal status code */
            123 /* arbitrarily chosen */
        )

        runBlocking {
            DefaultAblyTestScenarios.Connect.test(
                DefaultAblyTestScenarios.Connect.GivenConfig(
                    channelsContainsKey = false,
                    channelsGetOverload = DefaultAblyTestEnvironment.ChannelsGetOverload.WITH_CHANNEL_OPTIONS,
                    channelState = ChannelState.initialized, /* arbitrarily chosen */
                    channelAttachBehaviour = DefaultAblyTestScenarios.GivenTypes.CompletionListenerMockBehaviour.NotMocked,
                    presenceEnterBehaviour = DefaultAblyTestScenarios.GivenTypes.CompletionListenerMockBehaviour.Failure(
                        presenceError
                    ),
                ),
                DefaultAblyTestScenarios.Connect.ThenConfig(
                    overloadOfChannelsGetToVerify = DefaultAblyTestEnvironment.ChannelsGetOverload.WITH_CHANNEL_OPTIONS,
                    numberOfChannelStateFetchesToVerify = 2,
                    verifyPresenceEnter = true,
                    verifyChannelAttach = false,
                    verifyChannelRelease = true,
                    resultOfConnectCallOnObjectUnderTest = DefaultAblyTestScenarios.ThenTypes.ExpectedAsyncResult.Terminates(
                        expectedResult = DefaultAblyTestScenarios.ThenTypes.ExpectedResult.FailureWithConnectionException(
                            ErrorInformation(
                                presenceError.code,
                                presenceError.statusCode,
                                presenceError.message,
                                presenceError.code.toHref(),
                                null
                            )
                        )
                    )
                )
            )
        }
    }

    @Test
    fun `connect - when presence enter fails with a non-fatal error`() {
        /* Given...
         *
         * ...that calling `containsKey` on the Channels instance returns false...
         * ...and that calling `get` (the overload that accepts a ChannelOptions object) on the Channels instance returns a channel in the (arbitrarily-chosen) INITIALIZED state...
         * ...which, when told to enter presence, fails to do so with an arbitrarily-chosen non-fatal error `presenceError`...
         *
         * When...
         *
         * ...we call `connect` on the object under test,
         *
         * Then...
         * ...in the following order, precisely the following things happen...
         *
         * ...it calls `containsKey` on the Channels instance...
         * ...and calls `get` (the overload that accepts a ChannelOptions object) on the Channels instance...
         * ...and checks the channel’s state 2 times...
         * ...and tells the channel to enter presence...
         * ...and the call to `connect` (on the object under test) fails with a ConnectionException whose errorInformation has the same `code`, `statusCode`, and `message` as `presenceError`.
         */

        val presenceError = ErrorInfo(
            "example of an error message", /* arbitrarily chosen */
            500, /* non-fatal status code */
            123 /* arbitrarily chosen */
        )

        runBlocking {
            DefaultAblyTestScenarios.Connect.test(
                DefaultAblyTestScenarios.Connect.GivenConfig(
                    channelsContainsKey = false,
                    channelsGetOverload = DefaultAblyTestEnvironment.ChannelsGetOverload.WITH_CHANNEL_OPTIONS,
                    channelState = ChannelState.initialized, /* arbitrarily chosen */
                    channelAttachBehaviour = DefaultAblyTestScenarios.GivenTypes.CompletionListenerMockBehaviour.NotMocked,
                    presenceEnterBehaviour = DefaultAblyTestScenarios.GivenTypes.CompletionListenerMockBehaviour.Failure(
                        presenceError
                    ),
                ),
                DefaultAblyTestScenarios.Connect.ThenConfig(
                    overloadOfChannelsGetToVerify = DefaultAblyTestEnvironment.ChannelsGetOverload.WITH_CHANNEL_OPTIONS,
                    numberOfChannelStateFetchesToVerify = 2,
                    verifyPresenceEnter = true,
                    verifyChannelAttach = false,
                    verifyChannelRelease = false,
                    resultOfConnectCallOnObjectUnderTest = DefaultAblyTestScenarios.ThenTypes.ExpectedAsyncResult.Terminates(
                        expectedResult = DefaultAblyTestScenarios.ThenTypes.ExpectedResult.FailureWithConnectionException(
                            ErrorInformation(
                                presenceError.code,
                                presenceError.statusCode,
                                presenceError.message,
                                presenceError.code.toHref(),
                                null
                            )
                        )
                    )
                )
            )
        }
    }

    @Test
    fun `connect - when presence enter does not complete`() {
        /* Given...
         *
         * ...that calling `containsKey` on the Channels instance returns false...
         * ...and that calling `get` (the overload that accepts a ChannelOptions object) on the Channels instance returns a channel in the (arbitrarily chosen) INITIALIZED state...
         * ...which, when told to enter presence, never finishes doing so...
         *
         * When...
         *
         * ...we call `connect` on the object under test,
         *
         * Then...
         * ...in the following order, precisely the following things happen...
         *
         * ...it calls `containsKey` on the Channels instance...
         * ...and calls `get` (the overload that accepts a ChannelOptions object) on the Channels instance...
         * ...and checks the channel’s state twice...
         * ...and tells the channel to enter presence...
         * ...and the call to `connect` (on the object under test) does not complete (see “Documenting the absence of built-in timeout” above).
         */

        runBlocking {
            DefaultAblyTestScenarios.Connect.test(
                DefaultAblyTestScenarios.Connect.GivenConfig(
                    channelsContainsKey = false,
                    channelsGetOverload = DefaultAblyTestEnvironment.ChannelsGetOverload.WITH_CHANNEL_OPTIONS,
                    channelState = ChannelState.initialized, /* arbitrarily chosen */
                    channelAttachBehaviour = DefaultAblyTestScenarios.GivenTypes.CompletionListenerMockBehaviour.NotMocked,
                    presenceEnterBehaviour = DefaultAblyTestScenarios.GivenTypes.CompletionListenerMockBehaviour.DoesNotComplete,
                ),
                DefaultAblyTestScenarios.Connect.ThenConfig(
                    overloadOfChannelsGetToVerify = DefaultAblyTestEnvironment.ChannelsGetOverload.WITH_CHANNEL_OPTIONS,
                    numberOfChannelStateFetchesToVerify = 2,
                    verifyPresenceEnter = true,
                    verifyChannelAttach = false,
                    verifyChannelRelease = false,
                    resultOfConnectCallOnObjectUnderTest = DefaultAblyTestScenarios.ThenTypes.ExpectedAsyncResult.DoesNotTerminate(
                        timeoutInMilliseconds = noTimeoutDemonstrationWaitingTimeInMilliseconds
                    )
                )
            )
        }
    }

    @Test
    fun `connect - when channel fetched is in FAILED state and attach succeeds`() {
        /* Given...
         *
         * ...that calling `containsKey` on the Channels instance returns false...
         * ...and that calling `get` (the overload that accepts a ChannelOptions object) on the Channels instance returns a channel in the FAILED state...
>>>>>>> af9f47cf
         * ...which, when told to attach, does so successfully...
         *
         * When...
         *
         * ...we call `connect` on the object under test,
         *
         * Then...
         * ...in the following order, precisely the following things happen...
         *
         * ...it calls `containsKey` on the Channels instance...
         * ...and calls `get` (the overload that accepts a ChannelOptions object) on the Channels instance...
         * ...and tells the channel to attach...
         * ...and the call to `connect` (on the object under test) succeeds.
         */

        runBlocking {
            DefaultAblyTestScenarios.Connect.test(
                DefaultAblyTestScenarios.Connect.GivenConfig(
                    channelsContainsKey = false,
                    channelsGetOverload = DefaultAblyTestEnvironment.ChannelsGetOverload.WITH_CHANNEL_OPTIONS,
                    channelAttachBehaviour = DefaultAblyTestScenarios.GivenTypes.CompletionListenerMockBehaviour.Success
                ),
                DefaultAblyTestScenarios.Connect.ThenConfig(
                    verifyChannelAttach = true,
                    overloadOfChannelsGetToVerify = DefaultAblyTestEnvironment.ChannelsGetOverload.WITH_CHANNEL_OPTIONS,
                    verifyChannelRelease = false,
                    resultOfConnectCallOnObjectUnderTest = DefaultAblyTestScenarios.ThenTypes.ExpectedAsyncResult.Terminates(
                        expectedResult = DefaultAblyTestScenarios.ThenTypes.ExpectedResult.Success
                    )
                )
            )
        }
    }

    @Test
    fun `connect - when channel is not created and attach fails`() {
        /* Given...
         *
         * ...that calling `containsKey` on the Channels instance returns false...
         * ...and that calling `get` (the overload that accepts a ChannelOptions object) on the Channels instance returns a channel...
         * ...which, when told to attach, fails to do so with an arbitrarily-chosen fatal error `attachError`...
         *
         * When...
         *
         * ...we call `connect` on the object under test,
         *
         * Then...
         * ...in the following order, precisely the following things happen...
         *
         * ...it calls `containsKey` on the Channels instance...
         * ...and calls `get` (the overload that accepts a ChannelOptions object) on the Channels instance...
         * ...and tells the channel to attach...
         * ...and releases the channel...
         * ...and the call to `connect` (on the object under test) fails with a ConnectionException whose errorInformation has the same `code`, `statusCode`, and `message` as `attachError`.
         */

        val attachError = ErrorInfo(
            "example of an error message", /* arbitrarily chosen */
            400, /* fatal status code */
            123 /* arbitrarily chosen */
        )

        runBlocking {
            DefaultAblyTestScenarios.Connect.test(
                DefaultAblyTestScenarios.Connect.GivenConfig(
                    channelsContainsKey = false,
                    channelsGetOverload = DefaultAblyTestEnvironment.ChannelsGetOverload.WITH_CHANNEL_OPTIONS,
                    channelAttachBehaviour = DefaultAblyTestScenarios.GivenTypes.CompletionListenerMockBehaviour.Failure(
                        attachError
                    )
<<<<<<< HEAD
=======
                )
            )
        }
    }

    @Test
    fun `connect - when channel fetched is in DETACHED state and attach fails`() {
        /* Given...
         *
         * ...that calling `containsKey` on the Channels instance returns false...
         * ...and that calling `get` (the overload that accepts a ChannelOptions object) on the Channels instance returns a channel in the DETACHED state...
         * ... which, when told to attach, fails to do so with an fatal arbitrarily-chosen error...
         *
         * When...
         *
         * ...we call `connect` on the object under test,
         *
         * Then...
         * ...in the following order, precisely the following things happen...
         *
         * ...it calls `containsKey` on the Channels instance...
         * ...and calls `get` (the overload that accepts a ChannelOptions object) on the Channels instance...
         * ...and checks the channel’s state once...
         * ...and tells the channel to attach...
         * ...and releases the channel...
         * ...and the call to `connect` (on the object under test) fails with a ConnectionException whose errorInformation has the same `code`, `statusCode`, and `message` as `attachError`.
         */

        val attachError = ErrorInfo(
            "example of an error message", /* arbitrarily chosen */
            400, /* fatal status code */
            123 /* arbitrarily chosen */
        )

        runBlocking {
            DefaultAblyTestScenarios.Connect.test(
                DefaultAblyTestScenarios.Connect.GivenConfig(
                    channelsContainsKey = false,
                    channelsGetOverload = DefaultAblyTestEnvironment.ChannelsGetOverload.WITH_CHANNEL_OPTIONS,
                    channelState = ChannelState.detached,
                    channelAttachBehaviour = DefaultAblyTestScenarios.GivenTypes.CompletionListenerMockBehaviour.Failure(
                        attachError
                    ),
                    presenceEnterBehaviour = DefaultAblyTestScenarios.GivenTypes.CompletionListenerMockBehaviour.NotMocked,
>>>>>>> af9f47cf
                ),
                DefaultAblyTestScenarios.Connect.ThenConfig(
                    overloadOfChannelsGetToVerify = DefaultAblyTestEnvironment.ChannelsGetOverload.WITH_CHANNEL_OPTIONS,
                    verifyChannelAttach = true,
                    verifyChannelRelease = true,
                    resultOfConnectCallOnObjectUnderTest = DefaultAblyTestScenarios.ThenTypes.ExpectedAsyncResult.Terminates(
                        expectedResult = DefaultAblyTestScenarios.ThenTypes.ExpectedResult.FailureWithConnectionException(
                            ErrorInformation(
                                attachError.code,
                                attachError.statusCode,
                                attachError.message,
                                attachError.code.toHref(),
                                null
                            )
                        )
<<<<<<< HEAD
=======
                    )
                )
            )
        }
    }

    @Test
    fun `connect - when channel fetched is in SUSPENDED state`() {
        /* Given...
         *
         * ...that calling `containsKey` on the Channels instance returns false...
         * ...and that calling `get` (the overload that accepts a ChannelOptions object) on the Channels instance returns a channel in the SUSPENDED state...
         * ...which, when told to enter presence, fails to do so with an arbitrarily-chosen fatal error `presenceError`...
         *
         * When...
         *
         * ...we call `connect` on the object under test,
         *
         * Then...
         * ...in the following order, precisely the following things happen...
         *
         * ...it calls `containsKey` on the Channels instance...
         * ...and calls `get` (the overload that accepts a ChannelOptions object) on the Channels instance...
         * ...and checks the channel’s state 2 times...
         * ...and tells the channel to enter presence...
         * ...and releases the channel...
         * ...and the call to `connect` (on the object under test) fails with a ConnectionException whose errorInformation has the same `code`, `statusCode`, and `message` as `presenceError`.
         */

        /* A note on this test:
         *
         * RTP16c tells us that a presence operation on a channel in the SUSPENDED state will fail.
         */

        val presenceError = ErrorInfo(
            "example of an error message", /* arbitrarily chosen */
            400, /* fatal status code */
            123 /* arbitrarily chosen */
        )

        runBlocking {
            DefaultAblyTestScenarios.Connect.test(
                DefaultAblyTestScenarios.Connect.GivenConfig(
                    channelsContainsKey = false,
                    channelsGetOverload = DefaultAblyTestEnvironment.ChannelsGetOverload.WITH_CHANNEL_OPTIONS,
                    channelState = ChannelState.suspended,
                    channelAttachBehaviour = DefaultAblyTestScenarios.GivenTypes.CompletionListenerMockBehaviour.NotMocked,
                    presenceEnterBehaviour = DefaultAblyTestScenarios.GivenTypes.CompletionListenerMockBehaviour.Failure(
                        presenceError
>>>>>>> af9f47cf
                    ),
                )
            )
        }
    }

    private fun Int.toHref() = "https://help.ably.io/error/$this"

    @Test
    fun `connect - when channel attach does not complete`() {
        /* Given...
         *
         * ...that calling `containsKey` on the Channels instance returns false...
         * ...and that calling `get` (the overload that accepts a ChannelOptions object) on the Channels instance returns a channel...
         * ...which, when told to attach, never finishes doing so...
         *
         * When...
         *
         * ...we call `connect` on the object under test,
         *
         * Then...
         * ...in the following order, precisely the following things happen...
         *
         * ...it calls `containsKey` on the Channels instance...
         * ...and calls `get` (the overload that accepts a ChannelOptions object) on the Channels instance...
         * ...and tells the channel to attach...
         * ...and the call to `connect` (on the object under test) does not complete (see “Documenting the absence of built-in timeout” above).
         */

        runBlocking {
            DefaultAblyTestScenarios.Connect.test(
                DefaultAblyTestScenarios.Connect.GivenConfig(
                    channelsContainsKey = false,
                    channelsGetOverload = DefaultAblyTestEnvironment.ChannelsGetOverload.WITH_CHANNEL_OPTIONS,
                    channelAttachBehaviour = DefaultAblyTestScenarios.GivenTypes.CompletionListenerMockBehaviour.DoesNotComplete
                ),
                DefaultAblyTestScenarios.Connect.ThenConfig(
                    overloadOfChannelsGetToVerify = DefaultAblyTestEnvironment.ChannelsGetOverload.WITH_CHANNEL_OPTIONS,
                    verifyChannelAttach = true,
                    verifyChannelRelease = false,
                    resultOfConnectCallOnObjectUnderTest = DefaultAblyTestScenarios.ThenTypes.ExpectedAsyncResult.DoesNotTerminate(
                        timeoutInMilliseconds = noTimeoutDemonstrationWaitingTimeInMilliseconds
                    )
                )
            )
        }
    }

    @Test
    fun `connect - when channel already exists`() {
        /* Given...
         *
         * ...that calling `containsKey` on the Channels instance returns true...
         * ...and that calling `get` (the overload that does not accept a ChannelOptions object) on the Channels instance returns a channel...
         *
         * When...
         *
         * ...we call `connect` on the object under test,
         *
         * Then...
         * ...in the following order, precisely the following things happen...
         *
         * ...it calls `containsKey` on the Channels instance...
         * ...and calls `get` (the overload that does not accept a ChannelOptions object) on the Channels instance...
         * ...and the call to `connect` (on the object under test) succeeds.
         */

        runBlocking {
            DefaultAblyTestScenarios.Connect.test(
                DefaultAblyTestScenarios.Connect.GivenConfig(
                    channelsContainsKey = true,
                    channelsGetOverload = DefaultAblyTestEnvironment.ChannelsGetOverload.WITHOUT_CHANNEL_OPTIONS,
                    channelAttachBehaviour = DefaultAblyTestScenarios.GivenTypes.CompletionListenerMockBehaviour.NotMocked
                ),
                DefaultAblyTestScenarios.Connect.ThenConfig(
                    overloadOfChannelsGetToVerify = DefaultAblyTestEnvironment.ChannelsGetOverload.WITHOUT_CHANNEL_OPTIONS,
                    verifyChannelAttach = false,
                    verifyChannelRelease = false,
                    resultOfConnectCallOnObjectUnderTest = DefaultAblyTestScenarios.ThenTypes.ExpectedAsyncResult.Terminates(
                        expectedResult = DefaultAblyTestScenarios.ThenTypes.ExpectedResult.Success
                    )
                )
            )
        }
    }

    @Test
    fun `enterChannelPresence - when presence enter succeeds`() {
        /* Given...
         *
         * ...that calling `containsKey` on the Channels instance returns true...
         * ...and that calling `get` (the overload that does not accept a ChannelOptions object) on the Channels instance returns a channel which, when told to enter presence, does so successfully...
         *
         * When...
         *
         * ...we call `enterChannelPresence` on the object under test,
         *
         * Then...
         * ...in the following order, precisely the following things happen...
         *
         * ...it calls `containsKey` on the Channels instance...
         * ...and calls `get` (the overload that does not accept a ChannelOptions object) on the Channels instance...
         * ...and tells the channel to enter presence...
         * ...and the call to `enterChannelPresence` (on the object under test) succeeds.
         */

        runBlocking {
            DefaultAblyTestScenarios.EnterChannelPresence.test(
                DefaultAblyTestScenarios.EnterChannelPresence.GivenConfig(
                    channelsContainsKey = true,
                    presenceEnterBehaviour = DefaultAblyTestScenarios.GivenTypes.CompletionListenerMockBehaviour.Success,
                ),
                DefaultAblyTestScenarios.EnterChannelPresence.ThenConfig(
                    verifyChannelsGet = true,
                    verifyPresenceEnter = true,
                    resultOfEnterChannelPresenceCallOnObjectUnderTest = DefaultAblyTestScenarios.ThenTypes.ExpectedAsyncResult.Terminates(
                        expectedResult = DefaultAblyTestScenarios.ThenTypes.ExpectedResult.Success
                    )
                )
            )
        }
    }

    @Test
    fun `enterChannelPresence - when presence enter fails`() {
        /* Given...
         *
         * ...that calling `containsKey` on the Channels instance returns true...
         * ...and that calling `get` (the overload that does not accept a ChannelOptions object) on the Channels instance returns a channel which, when told to enter presence, fails to do so with arbitrarily-chosen error `presenceError`...
         *
         * When...
         *
         * ...we call `enterChannelPresence` on the object under test,
         *
         * Then...
         * ...in the following order, precisely the following things happen...
         *
         * ...it calls `containsKey` on the Channels instance...
         * ...and calls `get` on the Channels instance...
         * ...and tells the channel to enter presence...
         * ...and the call to `enterChannelPresence` (on the object under test) fails with a `ConnectionException` whose errorInformation has the same `code` and `message` as `presenceError`.
         */

        val presenceError = ErrorInfo(
            "example of an error message", /* arbitrarily chosen */
            123 /* arbitrarily chosen */
        )

        runBlocking {
            DefaultAblyTestScenarios.EnterChannelPresence.test(
                DefaultAblyTestScenarios.EnterChannelPresence.GivenConfig(
                    channelsContainsKey = true,
                    presenceEnterBehaviour = DefaultAblyTestScenarios.GivenTypes.CompletionListenerMockBehaviour.Failure(
                        presenceError
                    ),
                ),
                DefaultAblyTestScenarios.EnterChannelPresence.ThenConfig(
                    verifyChannelsGet = true,
                    verifyPresenceEnter = true,
                    resultOfEnterChannelPresenceCallOnObjectUnderTest = DefaultAblyTestScenarios.ThenTypes.ExpectedAsyncResult.Terminates(
                        expectedResult = DefaultAblyTestScenarios.ThenTypes.ExpectedResult.FailureWithConnectionException(
                            errorInformation =
                            ErrorInformation(
                                code = presenceError.code,
                                statusCode = 0,
                                message = presenceError.message,
                                href = null,
                                cause = null
                            )
                        )
                    )
                )
            )
        }
    }

    @Test
    fun `enterChannelPresence - when channel does not exist`() {
        /* Given...
         *
         * ...that calling `containsKey` on the Channels instance returns false...
         *
         * When...
         *
         * ...we call `enterChannelPresence` on the object under test,
         *
         * Then...
         * ...in the following order, precisely the following things happen...
         *
         * ...it calls `containsKey` on the Channels instance...
         * ...and the call to `enterChannelPresence` (on the object under test) succeeds.
         */

        runBlocking {
            DefaultAblyTestScenarios.EnterChannelPresence.test(
                DefaultAblyTestScenarios.EnterChannelPresence.GivenConfig(
                    channelsContainsKey = false,
                    presenceEnterBehaviour = DefaultAblyTestScenarios.GivenTypes.CompletionListenerMockBehaviour.NotMocked,
                ),
                DefaultAblyTestScenarios.EnterChannelPresence.ThenConfig(
                    verifyChannelsGet = false,
                    verifyPresenceEnter = false,
                    resultOfEnterChannelPresenceCallOnObjectUnderTest = DefaultAblyTestScenarios.ThenTypes.ExpectedAsyncResult.Terminates(
                        expectedResult = DefaultAblyTestScenarios.ThenTypes.ExpectedResult.Success
                    )
                )
            )
        }
    }

    /*
    Observations from writing black-box tests for `updatePresenceData`:

    - When given a channel in certain states, it seems to fetch the channel’s state more than once. I have not tested what happens if a different state is returned on the second call.
     */

    @Test
    fun `updatePresenceData - when channel is in INITIALIZED state`() {
        /* Given...
         *
         * ...that calling `containsKey` on the Channels instance returns true...
         * ...and that calling `get` (the overload that does not accept a ChannelOptions object) on the Channels instance returns a channel in state INITIALIZED...
         * ...which, when told to update presence data, does so successfully,
         *
         * When...
         *
         * ...we call `updatePresenceData` on the object under test,
         *
         * Then...
         * ...in the following order, precisely the following things happen...
         *
         * ...it calls `containsKey` on the Channels instance...
         * ...and calls `get` (the overload that does not accept a ChannelOptions object) on the Channels instance...
         * ...and checks the channel’s state once...
         * ...and tells the channel to update presence data...
         * ...and the call to `updatePresenceData` (on the object under test) succeeds.
         */

        runBlocking {
            DefaultAblyTestScenarios.UpdatePresenceData.test(
                DefaultAblyTestScenarios.UpdatePresenceData.GivenConfig(
                    channelsContainsKey = true,
                    mockChannelsGet = true,
                    initialChannelState = ChannelState.initialized,
                    channelStateChangeBehaviour = DefaultAblyTestScenarios.GivenTypes.ChannelStateChangeBehaviour.NoBehaviour,
                    presenceUpdateBehaviour = DefaultAblyTestScenarios.GivenTypes.CompletionListenerMockBehaviour.Success
                ),
                DefaultAblyTestScenarios.UpdatePresenceData.ThenConfig(
                    verifyChannelsGet = true,
                    numberOfChannelStateFetchesToVerify = 1,
                    verifyChannelOn = false,
                    verifyChannelStateChangeCurrent = false,
                    verifyChannelOff = false,
                    verifyPresenceUpdate = true,
                    resultOfUpdatePresenceCallOnObjectUnderTest = DefaultAblyTestScenarios.ThenTypes.ExpectedAsyncResult.Terminates(
                        expectedResult = DefaultAblyTestScenarios.ThenTypes.ExpectedResult.Success
                    )
                )
            )
        }
    }

    @Test
    fun `updatePresenceData - when channel is in ATTACHING state`() {
        /* Given...
         *
         * ...that calling `containsKey` on the Channels instance returns true...
         * ...and that calling `get` (the overload that does not accept a ChannelOptions object) on the Channels instance returns a channel in state ATTACHING...
         * ...which, when told to update presence data, does so successfully,
         *
         * When...
         *
         * ...we call `updatePresenceData` on the object under test,
         *
         * Then...
         * ...in the following order, precisely the following things happen...
         *
         * ...it calls `containsKey` on the Channels instance...
         * ...and calls `get` (the overload that does not accept a ChannelOptions object) on the Channels instance...
         * ...and checks the channel’s state once...
         * ...and tells the channel to update presence data...
         * ...and the call to `updatePresenceData` (on the object under test) succeeds.
         */

        runBlocking {
            DefaultAblyTestScenarios.UpdatePresenceData.test(
                DefaultAblyTestScenarios.UpdatePresenceData.GivenConfig(
                    channelsContainsKey = true,
                    mockChannelsGet = true,
                    initialChannelState = ChannelState.attaching,
                    channelStateChangeBehaviour = DefaultAblyTestScenarios.GivenTypes.ChannelStateChangeBehaviour.NoBehaviour,
                    presenceUpdateBehaviour = DefaultAblyTestScenarios.GivenTypes.CompletionListenerMockBehaviour.Success
                ),
                DefaultAblyTestScenarios.UpdatePresenceData.ThenConfig(
                    verifyChannelsGet = true,
                    numberOfChannelStateFetchesToVerify = 1,
                    verifyChannelOn = false,
                    verifyChannelStateChangeCurrent = false,
                    verifyChannelOff = false,
                    verifyPresenceUpdate = true,
                    resultOfUpdatePresenceCallOnObjectUnderTest = DefaultAblyTestScenarios.ThenTypes.ExpectedAsyncResult.Terminates(
                        expectedResult = DefaultAblyTestScenarios.ThenTypes.ExpectedResult.Success
                    )
                )
            )
        }
    }

    @Test
    fun `updatePresenceData - when channel is in ATTACHED state`() {
        /* Given...
         *
         * ...that calling `containsKey` on the Channels instance returns true...
         * ...and that calling `get` (the overload that does not accept a ChannelOptions object) on the Channels instance returns a channel in state ATTACHED...
         * ...which, when told to update presence data, does so successfully,
         *
         * When...
         *
         * ...we call `updatePresenceData` on the object under test,
         *
         * Then...
         * ...in the following order, precisely the following things happen...
         *
         * ...it calls `containsKey` on the Channels instance...
         * ...and calls `get` (the overload that does not accept a ChannelOptions object) on the Channels instance...
         * ...and checks the channel’s state once...
         * ...and tells the channel to update presence data...
         * ...and the call to `updatePresenceData` (on the object under test) succeeds.
         */

        runBlocking {
            DefaultAblyTestScenarios.UpdatePresenceData.test(
                DefaultAblyTestScenarios.UpdatePresenceData.GivenConfig(
                    channelsContainsKey = true,
                    mockChannelsGet = true,
                    initialChannelState = ChannelState.attached,
                    channelStateChangeBehaviour = DefaultAblyTestScenarios.GivenTypes.ChannelStateChangeBehaviour.NoBehaviour,
                    presenceUpdateBehaviour = DefaultAblyTestScenarios.GivenTypes.CompletionListenerMockBehaviour.Success
                ),
                DefaultAblyTestScenarios.UpdatePresenceData.ThenConfig(
                    verifyChannelsGet = true,
                    numberOfChannelStateFetchesToVerify = 1,
                    verifyChannelOn = false,
                    verifyChannelStateChangeCurrent = false,
                    verifyChannelOff = false,
                    verifyPresenceUpdate = true,
                    resultOfUpdatePresenceCallOnObjectUnderTest = DefaultAblyTestScenarios.ThenTypes.ExpectedAsyncResult.Terminates(
                        expectedResult = DefaultAblyTestScenarios.ThenTypes.ExpectedResult.Success
                    )
                )
            )
        }
    }

    @Test
    fun `updatePresenceData - when channel is in DETACHING state`() {
        /* Given...
         *
         * ...that calling `containsKey` on the Channels instance returns true...
         * ...and that calling `get` (the overload that does not accept a ChannelOptions object) on the Channels instance returns a channel in state DETACHING...
         * ...which, when told to enter presence, fails to do so with an arbitrarily-chosen error `presenceError`...
         *
         * When...
         *
         * ...we call `updatePresenceData` on the object under test,
         *
         * Then...
         * ...in the following order, precisely the following things happen...
         *
         * ...it calls `containsKey` on the Channels instance...
         * ...and calls `get` (the overload that does not accept a ChannelOptions object) on the Channels instance...
         * ...and checks the channel’s state once...
         * ...and tells the channel to update presence data...
         * ...and the call to `updatePresenceData` (on the object under test) fails with a `ConnectionException` whose errorInformation has the same `code` and `message` as `presenceError`.
         */

        /* A note on this test:
         *
         * RTP16c tells us that a presence operation on a channel in the DETACHING state will fail.
         */

        val presenceError = ErrorInfo(
            "example of an error message", /* arbitrarily chosen */
            123 /* arbitrarily chosen */
        )

        runBlocking {
            DefaultAblyTestScenarios.UpdatePresenceData.test(
                DefaultAblyTestScenarios.UpdatePresenceData.GivenConfig(
                    channelsContainsKey = true,
                    mockChannelsGet = true,
                    initialChannelState = ChannelState.detaching,
                    channelStateChangeBehaviour = DefaultAblyTestScenarios.GivenTypes.ChannelStateChangeBehaviour.NoBehaviour,
                    presenceUpdateBehaviour = DefaultAblyTestScenarios.GivenTypes.CompletionListenerMockBehaviour.Failure(
                        presenceError
                    )
                ),
                DefaultAblyTestScenarios.UpdatePresenceData.ThenConfig(
                    verifyChannelsGet = true,
                    numberOfChannelStateFetchesToVerify = 1,
                    verifyChannelOn = false,
                    verifyChannelStateChangeCurrent = false,
                    verifyChannelOff = false,
                    verifyPresenceUpdate = true,
                    resultOfUpdatePresenceCallOnObjectUnderTest = DefaultAblyTestScenarios.ThenTypes.ExpectedAsyncResult.Terminates(
                        expectedResult = DefaultAblyTestScenarios.ThenTypes.ExpectedResult.FailureWithConnectionException(
                            ErrorInformation(
                                presenceError.code,
                                0,
                                presenceError.message,
                                null,
                                null
                            )
                        )
                    )
                )
            )
        }
    }

    @Test
    fun `updatePresenceData - when channel is in DETACHED state`() {
        /* Given...
         *
         * ...that calling `containsKey` on the Channels instance returns true...
         * ...and that calling `get` (the overload that does not accept a ChannelOptions object) on the Channels instance returns a channel in state DETACHED...
         * ...which, when told to enter presence, fails to do so with an arbitrarily-chosen error `presenceError`...
         *
         * When...
         *
         * ...we call `updatePresenceData` on the object under test,
         *
         * Then...
         * ...in the following order, precisely the following things happen...
         *
         * ...it calls `containsKey` on the Channels instance...
         * ...and calls `get` (the overload that does not accept a ChannelOptions object) on the Channels instance...
         * ...and checks the channel’s state once...
         * ...and tells the channel to update presence data...
         * ...and the call to `updatePresenceData` (on the object under test) fails with a `ConnectionException` whose errorInformation has the same `code` and `message` as `presenceError`.
         */

        /* A note on this test:
         *
         * RTP16c tells us that a presence operation on a channel in the DETACHED state will fail.
         */

        val presenceError = ErrorInfo(
            "example of an error message", /* arbitrarily chosen */
            123 /* arbitrarily chosen */
        )

        runBlocking {
            DefaultAblyTestScenarios.UpdatePresenceData.test(
                DefaultAblyTestScenarios.UpdatePresenceData.GivenConfig(
                    channelsContainsKey = true,
                    mockChannelsGet = true,
                    initialChannelState = ChannelState.detached,
                    channelStateChangeBehaviour = DefaultAblyTestScenarios.GivenTypes.ChannelStateChangeBehaviour.NoBehaviour,
                    presenceUpdateBehaviour = DefaultAblyTestScenarios.GivenTypes.CompletionListenerMockBehaviour.Failure(
                        presenceError
                    )
                ),
                DefaultAblyTestScenarios.UpdatePresenceData.ThenConfig(
                    verifyChannelsGet = true,
                    numberOfChannelStateFetchesToVerify = 1,
                    verifyChannelOn = false,
                    verifyChannelStateChangeCurrent = false,
                    verifyChannelOff = false,
                    verifyPresenceUpdate = true,
                    resultOfUpdatePresenceCallOnObjectUnderTest = DefaultAblyTestScenarios.ThenTypes.ExpectedAsyncResult.Terminates(
                        expectedResult = DefaultAblyTestScenarios.ThenTypes.ExpectedResult.FailureWithConnectionException(
                            ErrorInformation(
                                presenceError.code,
                                0,
                                presenceError.message,
                                null,
                                null
                            )
                        )
                    )
                )
            )
        }
    }

    @Test
    fun `updatePresenceData - when channel is in FAILED state`() {
        /* Given...
         *
         * ...that calling `containsKey` on the Channels instance returns true...
         * ...and that calling `get` (the overload that does not accept a ChannelOptions object) on the Channels instance returns a channel in state FAILED...
         * ...which, when told to enter presence, fails to do so with an arbitrarily-chosen error `presenceError`...
         *
         * When...
         *
         * ...we call `updatePresenceData` on the object under test,
         *
         * Then...
         * ...in the following order, precisely the following things happen...
         *
         * ...it calls `containsKey` on the Channels instance...
         * ...and calls `get` (the overload that does not accept a ChannelOptions object) on the Channels instance...
         * ...and checks the channel’s state once...
         * ...and tells the channel to update presence data...
         * ...and the call to `updatePresenceData` (on the object under test) fails with a `ConnectionException` whose errorInformation has the same `code` and `message` as `presenceError`.
         */

        /* A note on this test:
         *
         * RTP16c tells us that a presence operation on a channel in the FAILED state will fail.
         */

        val presenceError = ErrorInfo(
            "example of an error message", /* arbitrarily chosen */
            123 /* arbitrarily chosen */
        )

        runBlocking {
            DefaultAblyTestScenarios.UpdatePresenceData.test(
                DefaultAblyTestScenarios.UpdatePresenceData.GivenConfig(
                    channelsContainsKey = true,
                    mockChannelsGet = true,
                    initialChannelState = ChannelState.failed,
                    channelStateChangeBehaviour = DefaultAblyTestScenarios.GivenTypes.ChannelStateChangeBehaviour.NoBehaviour,
                    presenceUpdateBehaviour = DefaultAblyTestScenarios.GivenTypes.CompletionListenerMockBehaviour.Failure(
                        presenceError
                    )
                ),
                DefaultAblyTestScenarios.UpdatePresenceData.ThenConfig(
                    verifyChannelsGet = true,
                    numberOfChannelStateFetchesToVerify = 1,
                    verifyChannelOn = false,
                    verifyChannelStateChangeCurrent = false,
                    verifyChannelOff = false,
                    verifyPresenceUpdate = true,
                    resultOfUpdatePresenceCallOnObjectUnderTest = DefaultAblyTestScenarios.ThenTypes.ExpectedAsyncResult.Terminates(
                        expectedResult = DefaultAblyTestScenarios.ThenTypes.ExpectedResult.FailureWithConnectionException(
                            ErrorInformation(
                                presenceError.code,
                                0,
                                presenceError.message,
                                null,
                                null
                            )
                        )
                    )
                )
            )
        }
    }

    @Test
    fun `updatePresenceData - when channel is in SUSPENDED state and does not subsequently transition`() {
        /* Given...
         *
         * ...that calling `containsKey` on the Channels instance returns true...
         * ...and that calling `get` (the overload that does not accept a ChannelOptions object) on the Channels instance returns a channel in state SUSPENDED...
         *
         * When...
         *
         * ...we call `updatePresenceData` on the object under test,
         *
         * Then...
         * ...in the following order, precisely the following things happen...
         *
         * ...it calls `containsKey` on the Channels instance...
         * ...and calls `get` (the overload that does not accept a ChannelOptions object) on the Channels instance...
         * ...and checks the channel’s state twice...
         * ...and calls `on` on the channel...
         * ...and the call to `updatePresenceData` (on the object under test) fails with a `ConnectionException` whose `errorInformation` has `code` 100000 and `message` "Timeout was thrown when waiting for channel to attach".
         */

        runBlocking {
            DefaultAblyTestScenarios.UpdatePresenceData.test(
                DefaultAblyTestScenarios.UpdatePresenceData.GivenConfig(
                    channelsContainsKey = true,
                    mockChannelsGet = true,
                    initialChannelState = ChannelState.suspended,
                    channelStateChangeBehaviour = DefaultAblyTestScenarios.GivenTypes.ChannelStateChangeBehaviour.NoBehaviour,
                    presenceUpdateBehaviour = DefaultAblyTestScenarios.GivenTypes.CompletionListenerMockBehaviour.NotMocked
                ),
                DefaultAblyTestScenarios.UpdatePresenceData.ThenConfig(
                    verifyChannelsGet = true,
                    numberOfChannelStateFetchesToVerify = 2,
                    verifyChannelOn = true,
                    verifyChannelStateChangeCurrent = false,
                    verifyChannelOff = false,
                    verifyPresenceUpdate = false,
                    resultOfUpdatePresenceCallOnObjectUnderTest = DefaultAblyTestScenarios.ThenTypes.ExpectedAsyncResult.Terminates(
                        expectedResult = DefaultAblyTestScenarios.ThenTypes.ExpectedResult.FailureWithConnectionException(
                            ErrorInformation(
                                code = 100000,
                                statusCode = 0,
                                message = "Timeout was thrown when waiting for channel to attach",
                                href = null,
                                cause = null
                            )
                        )
                    )
                )
            )
        }
    }

    @Test
    fun `updatePresenceData - when channel is in SUSPENDED state and then transitions to ATTACHED`() {
        /* Given...
         *
         * ...that calling `containsKey` on the Channels instance returns true...
         * ...and that calling `get` (the overload that does not accept a ChannelOptions object) on the Channels instance returns a channel in state SUSPENDED...
         * ...which, when its `on` method is called, immediately calls the received listener with a channel state change whose `current` property is ATTACHED...
         * ...and which, when told to update presence data, does so successfully,
         *
         * When...
         *
         * ...we call `updatePresenceData` on the object under test,
         *
         * Then...
         * ...in the following order, precisely the following things happen...
         *
         * ...it calls `containsKey` on the Channels instance...
         * ...and calls `get` (the overload that does not accept a ChannelOptions object) on the Channels instance...
         * ...and checks the channel’s state twice...
         * ...and calls `on` on the channel...
         * ...and checks the state change’s `current` property...
         * ...and calls `off` on the channel...
         * ...and tells the channel to update presence data...
         * ...and the call to `updatePresenceData` (on the object under test) succeeds.
         */

        runBlocking {
            DefaultAblyTestScenarios.UpdatePresenceData.test(
                DefaultAblyTestScenarios.UpdatePresenceData.GivenConfig(
                    channelsContainsKey = true,
                    mockChannelsGet = true,
                    initialChannelState = ChannelState.suspended,
                    channelStateChangeBehaviour = DefaultAblyTestScenarios.GivenTypes.ChannelStateChangeBehaviour.EmitStateChange(
                        current = ChannelState.attached
                    ),
                    presenceUpdateBehaviour = DefaultAblyTestScenarios.GivenTypes.CompletionListenerMockBehaviour.Success
                ),
                DefaultAblyTestScenarios.UpdatePresenceData.ThenConfig(
                    verifyChannelsGet = true,
                    numberOfChannelStateFetchesToVerify = 2,
                    verifyChannelOn = true,
                    verifyChannelStateChangeCurrent = true,
                    verifyChannelOff = true,
                    verifyPresenceUpdate = true,
                    resultOfUpdatePresenceCallOnObjectUnderTest = DefaultAblyTestScenarios.ThenTypes.ExpectedAsyncResult.Terminates(
                        expectedResult = DefaultAblyTestScenarios.ThenTypes.ExpectedResult.Success
                    )
                )
            )
        }
    }

    @Test
    fun `updatePresenceData - when channel is in SUSPENDED state and then transitions to FAILED`() {
        /* Given...
         *
         * ...that calling `containsKey` on the Channels instance returns true...
         * ...and that calling `get` (the overload that does not accept a ChannelOptions object) on the Channels instance returns a channel in state SUSPENDED...
         * ...which, when its `on` method is called, immediately calls the received listener with a channel state change whose `current` property is FAILED...
         *
         * When...
         *
         * ...we call `updatePresenceData` on the object under test,
         *
         * Then...
         * ...in the following order, precisely the following things happen...
         *
         * ...it calls `containsKey` on the Channels instance...
         * ...and calls `get` (the overload that does not accept a ChannelOptions object) on the Channels instance...
         * ...and checks the channel’s state twice...
         * ...and calls `on` on the channel...
         * ...and the call to `updatePresenceData` (on the object under test) fails with a `ConnectionException` whose `errorInformation` has `code` 100000 and `message` "Timeout was thrown when waiting for channel to attach".
         */

        runBlocking {
            DefaultAblyTestScenarios.UpdatePresenceData.test(
                DefaultAblyTestScenarios.UpdatePresenceData.GivenConfig(
                    channelsContainsKey = true,
                    mockChannelsGet = true,
                    initialChannelState = ChannelState.suspended,
                    channelStateChangeBehaviour = DefaultAblyTestScenarios.GivenTypes.ChannelStateChangeBehaviour.EmitStateChange(
                        current = ChannelState.failed
                    ),
                    presenceUpdateBehaviour = DefaultAblyTestScenarios.GivenTypes.CompletionListenerMockBehaviour.NotMocked
                ),
                DefaultAblyTestScenarios.UpdatePresenceData.ThenConfig(
                    verifyChannelsGet = true,
                    numberOfChannelStateFetchesToVerify = 2,
                    verifyChannelOn = true,
                    verifyChannelStateChangeCurrent = true,
                    verifyChannelOff = false,
                    verifyPresenceUpdate = false,
                    resultOfUpdatePresenceCallOnObjectUnderTest = DefaultAblyTestScenarios.ThenTypes.ExpectedAsyncResult.Terminates(
                        expectedResult = DefaultAblyTestScenarios.ThenTypes.ExpectedResult.FailureWithConnectionException(
                            ErrorInformation(
                                code = 100000,
                                statusCode = 0,
                                message = "Timeout was thrown when waiting for channel to attach",
                                href = null,
                                cause = null
                            )
                        )
                    )
                )
            )
        }
    }

    @Test
    fun `updatePresenceData - when channel is in SUSPENDED state and then transitions to DETACHED`() {
        /* Given...
         *
         * ...that calling `containsKey` on the Channels instance returns true...
         * ...and that calling `get` (the overload that does not accept a ChannelOptions object) on the Channels instance returns a channel in state SUSPENDED...
         * ...which, when its `on` method is called, immediately calls the received listener with a channel state change whose `current` property is DETACHED...
         *
         * When...
         *
         * ...we call `updatePresenceData` on the object under test,
         *
         * Then...
         * ...in the following order, precisely the following things happen...
         *
         * ...it calls `containsKey` on the Channels instance...
         * ...and calls `get` (the overload that does not accept a ChannelOptions object) on the Channels instance...
         * ...and checks the channel’s state twice...
         * ...and calls `on` on the channel...
         * ...and the call to `updatePresenceData` (on the object under test) fails with a `ConnectionException` whose `errorInformation` has `code` 100000 and `message` "Timeout was thrown when waiting for channel to attach".
         */

        runBlocking {
            DefaultAblyTestScenarios.UpdatePresenceData.test(
                DefaultAblyTestScenarios.UpdatePresenceData.GivenConfig(
                    channelsContainsKey = true,
                    mockChannelsGet = true,
                    initialChannelState = ChannelState.suspended,
                    channelStateChangeBehaviour = DefaultAblyTestScenarios.GivenTypes.ChannelStateChangeBehaviour.EmitStateChange(
                        current = ChannelState.detached
                    ),
                    presenceUpdateBehaviour = DefaultAblyTestScenarios.GivenTypes.CompletionListenerMockBehaviour.NotMocked
                ),
                DefaultAblyTestScenarios.UpdatePresenceData.ThenConfig(
                    verifyChannelsGet = true,
                    numberOfChannelStateFetchesToVerify = 2,
                    verifyChannelOn = true,
                    verifyChannelStateChangeCurrent = true,
                    verifyChannelOff = false,
                    verifyPresenceUpdate = false,
                    resultOfUpdatePresenceCallOnObjectUnderTest = DefaultAblyTestScenarios.ThenTypes.ExpectedAsyncResult.Terminates(
                        expectedResult = DefaultAblyTestScenarios.ThenTypes.ExpectedResult.FailureWithConnectionException(
                            ErrorInformation(
                                code = 100000,
                                statusCode = 0,
                                message = "Timeout was thrown when waiting for channel to attach",
                                href = null,
                                cause = null
                            )
                        )
                    )
                )
            )
        }
    }

    @Test
    fun `updatePresenceData - when presence update fails`() {
        /* Given...
         *
         * ...that calling `containsKey` on the Channels instance returns true...
         * ...and that calling `get` (the overload that does not accept a ChannelOptions object) on the Channels instance returns a channel in the arbitrarily-chosen ATTACHED state...
         * ...which, when told to update presence data, fails to do so with arbitrarily-chosen error `presenceError`,
         *
         * When...
         *
         * ...we call `updatePresenceData` on the object under test,
         *
         * Then...
         * ...in the following order, precisely the following things happen...
         *
         * ...it calls `containsKey` on the Channels instance...
         * ...and calls `get` (the overload that does not accept a ChannelOptions object) on the Channels instance...
         * ...and checks the channel’s state once...
         * ...and tells the channel to update presence data...
         * ...and the call to `updatePresenceData` (on the object under test) fails with a ConnectionException whose errorInformation has the same `code` and `message` as `presenceError`.
         */

        val presenceError = ErrorInfo(
            "example of an error message", /* arbitrarily chosen */
            123 /* arbitrarily chosen */
        )

        runBlocking {
            DefaultAblyTestScenarios.UpdatePresenceData.test(
                DefaultAblyTestScenarios.UpdatePresenceData.GivenConfig(
                    channelsContainsKey = true,
                    mockChannelsGet = true,
                    initialChannelState = ChannelState.attached, // arbitrarily chosen
                    channelStateChangeBehaviour = DefaultAblyTestScenarios.GivenTypes.ChannelStateChangeBehaviour.NoBehaviour,
                    presenceUpdateBehaviour = DefaultAblyTestScenarios.GivenTypes.CompletionListenerMockBehaviour.Failure(
                        presenceError
                    )
                ),
                DefaultAblyTestScenarios.UpdatePresenceData.ThenConfig(
                    verifyChannelsGet = true,
                    numberOfChannelStateFetchesToVerify = 1,
                    verifyChannelOn = false,
                    verifyChannelStateChangeCurrent = false,
                    verifyChannelOff = false,
                    verifyPresenceUpdate = true,
                    resultOfUpdatePresenceCallOnObjectUnderTest = DefaultAblyTestScenarios.ThenTypes.ExpectedAsyncResult.Terminates(
                        expectedResult = DefaultAblyTestScenarios.ThenTypes.ExpectedResult.FailureWithConnectionException(
                            ErrorInformation(
                                presenceError.code,
                                0,
                                presenceError.message,
                                null,
                                null
                            )
                        )
                    )
                )
            )
        }
    }

    @Test
    fun `updatePresenceData - when presence update doesn't complete`() {
        /* Given...
         *
         * ...that calling `containsKey` on the Channels instance returns true...
         * ...and that calling `get` (the overload that does not accept a ChannelOptions object) on the Channels instance returns a channel in (arbitrarily chosen) state ATTACHED...
         * ...which, when told to update presence data, never finishes doing so...
         *
         *
         * When...
         *
         * ...we call `updatePresenceData` on the object under test,
         *
         * Then...
         * ...in the following order, precisely the following things happen...
         *
         * ...it calls `containsKey` on the Channels instance...
         * ...and calls `get` (the overload that does not accept a ChannelOptions object) on the Channels instance...
         * ...and checks the channel’s state once...
         * ...and tells the channel to update presence data...
         * ...and the call to `updatePresenceData` (on the object under test) does not complete (see “Documenting the absence of built-in timeout” above).
         */

        runBlocking {
            DefaultAblyTestScenarios.UpdatePresenceData.test(
                DefaultAblyTestScenarios.UpdatePresenceData.GivenConfig(
                    channelsContainsKey = true,
                    mockChannelsGet = true,
                    initialChannelState = ChannelState.attached, // arbitrarily chosen
                    channelStateChangeBehaviour = DefaultAblyTestScenarios.GivenTypes.ChannelStateChangeBehaviour.NoBehaviour,
                    presenceUpdateBehaviour = DefaultAblyTestScenarios.GivenTypes.CompletionListenerMockBehaviour.DoesNotComplete
                ),
                DefaultAblyTestScenarios.UpdatePresenceData.ThenConfig(
                    verifyChannelsGet = true,
                    numberOfChannelStateFetchesToVerify = 1,
                    verifyChannelOn = false,
                    verifyChannelStateChangeCurrent = false,
                    verifyChannelOff = false,
                    verifyPresenceUpdate = true,
                    resultOfUpdatePresenceCallOnObjectUnderTest = DefaultAblyTestScenarios.ThenTypes.ExpectedAsyncResult.DoesNotTerminate(
                        timeoutInMilliseconds = noTimeoutDemonstrationWaitingTimeInMilliseconds
                    )
                )
            )
        }
    }

    @Test
    fun `updatePresenceData - when channel doesn't exist`() {
        /* Given...
         *
         * ...that calling `containsKey` on the Channels instance returns false...
         *
         * When...
         *
         * ...we call `updatePresenceData` on the object under test,
         *
         * Then...
         * ...in the following order, precisely the following things happen...
         *
         * ...it calls `containsKey` on the Channels instance...
         * ...and the call to `updatePresenceData` (on the object under test) succeeds.
         */

        runBlocking {
            DefaultAblyTestScenarios.UpdatePresenceData.test(
                DefaultAblyTestScenarios.UpdatePresenceData.GivenConfig(
                    channelsContainsKey = false,
                    mockChannelsGet = false,
                    initialChannelState = null,
                    channelStateChangeBehaviour = DefaultAblyTestScenarios.GivenTypes.ChannelStateChangeBehaviour.NoBehaviour,
                    presenceUpdateBehaviour = DefaultAblyTestScenarios.GivenTypes.CompletionListenerMockBehaviour.NotMocked
                ),
                DefaultAblyTestScenarios.UpdatePresenceData.ThenConfig(
                    verifyChannelsGet = false,
                    numberOfChannelStateFetchesToVerify = 0,
                    verifyChannelOn = false,
                    verifyChannelStateChangeCurrent = false,
                    verifyChannelOff = false,
                    verifyPresenceUpdate = false,
                    resultOfUpdatePresenceCallOnObjectUnderTest = DefaultAblyTestScenarios.ThenTypes.ExpectedAsyncResult.Terminates(
                        expectedResult = DefaultAblyTestScenarios.ThenTypes.ExpectedResult.Success
                    )
                )
            )
        }
    }

    @Test
    fun `disconnect - when presence leave succeeds`() {
        /* Given...
         *
         * ...that calling containsKey on the Channels instance returns true...
         * ...and that calling `get` (the overload that does not accept a ChannelOptions object) on the Channels instance returns a channel which, when told to leave presence, does so successfully...
         *
         * When...
         *
         * ...we call `disconnect` on the object under test,
         *
         * Then...
         * ...in the following order, precisely the following things happen...
         *
         * ...it calls `containsKey` on the Channels instance...
         * ...and calls `get` on the Channels instance...
         * ...and tells the channel to leave presence...
         * ...and calls `unsubscribe` on the channel and on its Presence instance...
         * ...and fetches the channel’s name and calls `release` on the Channels instance...
         * ...and the call to `disconnect` (on the object under test) succeeds.
         */

        runBlocking {
            DefaultAblyTestScenarios.Disconnect.test(
                DefaultAblyTestScenarios.Disconnect.GivenConfig(
                    channelsContainsKey = true,
                    presenceLeaveBehaviour = DefaultAblyTestScenarios.GivenTypes.CompletionListenerMockBehaviour.Success
                ),
                DefaultAblyTestScenarios.Disconnect.ThenConfig(
                    verifyChannelTeardown = true
                )
            )
        }
    }

    @Test
    fun `disconnect - when presence leave fails`() {
        /* Given...
         *
         * ...that calling containsKey on the Channels instance returns true...
         * ...and that calling `get` (the overload that does not accept a ChannelOptions object) on the Channels instance returns a channel which, when told to leave presence, fails to do so with an arbitrarily-chosen error `presenceError`...
         *
         * When...
         *
         * ...we call `disconnect` on the object under test,
         *
         * Then...
         * ...in the following order, precisely the following things happen...
         *
         * ...it calls `containsKey` on the Channels instance...
         * ...and calls `get` on the Channels instance...
         * ...and tells the channel to leave presence...
         * ...and calls `unsubscribe` on the channel and on its Presence instance...
         * ...and fetches the channel’s name and calls `release` on the Channels instance...
         * ...and the call to `disconnect` (on the object under test) succeeds.
         */

        val presenceError = ErrorInfo(
            "example of an error message", /* arbitrarily chosen */
            123 /* arbitrarily chosen */
        )

        runBlocking {
            DefaultAblyTestScenarios.Disconnect.test(
                DefaultAblyTestScenarios.Disconnect.GivenConfig(
                    channelsContainsKey = true,
                    presenceLeaveBehaviour = DefaultAblyTestScenarios.GivenTypes.CompletionListenerMockBehaviour.Failure(
                        presenceError
                    )
                ),
                DefaultAblyTestScenarios.Disconnect.ThenConfig(
                    verifyChannelTeardown = true
                )
            )
        }
    }

    @Test
    fun `disconnect - when presence leave does not complete`() {
        /*
         * Given...
         *
         * ...that calling containsKey on the Channels instance returns true...
         * ...and that calling `get` (the overload that does not accept a ChannelOptions object) on the Channels instance returns a channel which, when told to leave presence, never finishes doing so...
         *
         * When...
         *
         * ...we call `disconnect` on the object under test,
         *
         * Then...
         * ...in the following order, precisely the following things happen...
         *
         * ...it calls `containsKey` on the Channels instance...
         * ...and calls `get` on the Channels instance...
         * ...and tells the channel to leave presence...
         * ...and calls `unsubscribe` on the channel and on its Presence instance...
         * ...and fetches the channel’s name and calls `release` on the Channels instance...
         * ...and the call to `disconnect` (on the object under test) succeeds.
         */

        runBlocking {
            DefaultAblyTestScenarios.Disconnect.test(
                DefaultAblyTestScenarios.Disconnect.GivenConfig(
                    channelsContainsKey = true,
                    presenceLeaveBehaviour = DefaultAblyTestScenarios.GivenTypes.CompletionListenerMockBehaviour.DoesNotComplete
                ),
                DefaultAblyTestScenarios.Disconnect.ThenConfig(
                    verifyChannelTeardown = true,
                )
            )
        }
    }

    @Test
    fun `disconnect - when channel doesn't exist`() {
        /* Given...
         *
         * ...that calling containsKey on the Channels instance returns false...
         *
         * When...
         *
         * ...we call `disconnect` on the object under test,
         *
         * Then...
         * ...in the following order, precisely the following things happen...
         * ...it calls `containsKey` on the Channels instance...
         * ...and the call to `disconnect` (on the object under test) succeeds.
         */

        runBlocking {
            DefaultAblyTestScenarios.Disconnect.test(
                DefaultAblyTestScenarios.Disconnect.GivenConfig(
                    channelsContainsKey = false,
                    presenceLeaveBehaviour = DefaultAblyTestScenarios.GivenTypes.CompletionListenerMockBehaviour.NotMocked
                ),
                DefaultAblyTestScenarios.Disconnect.ThenConfig(
                    verifyChannelTeardown = false,
                )
            )
        }
    }

    /*
    Observations from writing black-box tests for `startConnection`:

    - When given a connection in certain states, it seems to fetch the connection’s state more than once. I have not tested what happens if a different state is returned on the second call.
     */

    @Test
    fun `startConnection - when connection is in INITIALIZED state, and, after connect called, changes to CONNECTED`() {
        /* Given...
         *
         * ...that the connection’s `state` property returns INITIALIZED...
         * ...and that when the Realtime instance’s `connect` method is called, its connection’s `on` method immediately emits a connection state change whose `previous` is INITIALIZED, `current` is CONNECTED, `retryIn` is (arbitrarily-chosen) 0 and `reason` is (arbitrarily-chosen) null...
         *
         * When...
         *
         * ...the `startConnection` method is called on the object under test...
         *
         * Then...
         * ...in the following order, precisely the following things happen...
         *
         * ...it fetches the connection’s state 2 times...
         * ...and adds a listener to the connection using `on`...
         * ...and tells the Realtime instance to connect...
         * ...and removes a listener from the connection using `off`...
         * ...and the call to `startConnection` (on the object under test) succeeds.
         */

        runBlocking {
            DefaultAblyTestScenarios.StartConnection.test(
                DefaultAblyTestScenarios.StartConnection.GivenConfig(
                    initialConnectionState = ConnectionState.initialized,
                    connectionReasonBehaviour = DefaultAblyTestScenarios.GivenTypes.ConnectionReasonMockBehaviour.NotMocked,
                    connectBehaviour = DefaultAblyTestScenarios.GivenTypes.ConnectionStateChangeBehaviour.EmitStateChange(
                        previous = ConnectionState.initialized,
                        current = ConnectionState.connected,
                        retryIn = 0, /* arbitrarily-chosen */
                        reason = null /* arbitrarily-chosen */
                    ),
                ),
                DefaultAblyTestScenarios.StartConnection.ThenConfig(
                    numberOfConnectionStateFetchesToVerify = 2,
                    verifyConnectionReasonFetch = false,
                    verifyConnectionOn = true,
                    verifyConnect = true,
                    verifyConnectionOff = true,
                    resultOfStartConnectionCallOnObjectUnderTest = DefaultAblyTestScenarios.ThenTypes.ExpectedResult.Success
                )
            )
        }
    }

    @Test
    fun `startConnection - when connection is in CONNECTING state and, after connect called, changes to CONNECTED`() {
        /* Given...
         *
         * ...that the connection’s `state` property returns CONNECTING...
         * ...and that when the Realtime instance’s `connect` method is called, its connection’s `on` method immediately emits a connection state change whose `previous` is CONNECTING, `current` is CONNECTED, `retryIn` is (arbitrarily-chosen) 0 and `reason` is (arbitrarily-chosen) null...
         *
         * When...
         *
         * ...the `startConnection` method is called on the object under test...
         *
         * Then...
         * ...in the following order, precisely the following things happen...
         *
         * ...it fetches the connection’s state 2 times...
         * ...and adds a listener to the connection using `on`...
         * ...and tells the Realtime instance to connect...
         * ...and removes a listener from the connection using `off`...
         * ...and the call to `startConnection` (on the object under test) succeeds.
         */

        runBlocking {
            DefaultAblyTestScenarios.StartConnection.test(
                DefaultAblyTestScenarios.StartConnection.GivenConfig(
                    initialConnectionState = ConnectionState.connecting,
                    connectionReasonBehaviour = DefaultAblyTestScenarios.GivenTypes.ConnectionReasonMockBehaviour.NotMocked,
                    connectBehaviour = DefaultAblyTestScenarios.GivenTypes.ConnectionStateChangeBehaviour.EmitStateChange(
                        previous = ConnectionState.connecting,
                        current = ConnectionState.connected,
                        retryIn = 0, /* arbitrarily-chosen */
                        reason = null /* arbitrarily-chosen */
                    ),
                ),
                DefaultAblyTestScenarios.StartConnection.ThenConfig(
                    numberOfConnectionStateFetchesToVerify = 2,
                    verifyConnectionReasonFetch = false,
                    verifyConnectionOn = true,
                    verifyConnect = true,
                    verifyConnectionOff = true,
                    resultOfStartConnectionCallOnObjectUnderTest = DefaultAblyTestScenarios.ThenTypes.ExpectedResult.Success
                )
            )
        }
    }

    @Test
    fun `startConnection - when connection is in DISCONNECTED state and, after connect called, changes to CONNECTED`() {
        /* Given...
         *
         * ...that the connection’s `state` property returns DISCONNECTED...
         * ...and that when the Realtime instance’s `connect` method is called, its connection’s `on` method immediately emits a connection state change whose `previous` is DISCONNECTED, `current` is CONNECTED, `retryIn` is (arbitrarily-chosen) 0 and `reason` is (arbitrarily-chosen) null...
         *
         * When...
         *
         * ...the `startConnection` method is called on the object under test...
         *
         * Then...
         * ...in the following order, precisely the following things happen...
         *
         * ...it fetches the connection’s state 2 times...
         * ...and adds a listener to the connection using `on`...
         * ...and tells the Realtime instance to connect...
         * ...and removes a listener from the connection using `off`...
         * ...and the call to `startConnection` (on the object under test) succeeds.
         */

        runBlocking {
            DefaultAblyTestScenarios.StartConnection.test(
                DefaultAblyTestScenarios.StartConnection.GivenConfig(
                    initialConnectionState = ConnectionState.disconnected,
                    connectionReasonBehaviour = DefaultAblyTestScenarios.GivenTypes.ConnectionReasonMockBehaviour.NotMocked,
                    connectBehaviour = DefaultAblyTestScenarios.GivenTypes.ConnectionStateChangeBehaviour.EmitStateChange(
                        previous = ConnectionState.disconnected,
                        current = ConnectionState.connected,
                        retryIn = 0,
                        reason = null
                    ),
                ),
                DefaultAblyTestScenarios.StartConnection.ThenConfig(
                    numberOfConnectionStateFetchesToVerify = 2,
                    verifyConnectionReasonFetch = false,
                    verifyConnectionOn = true,
                    verifyConnect = true,
                    verifyConnectionOff = true,
                    resultOfStartConnectionCallOnObjectUnderTest = DefaultAblyTestScenarios.ThenTypes.ExpectedResult.Success
                )
            )
        }
    }

    @Test
    fun `startConnection - when connection is in SUSPENDED state and, after connect called, changes to CONNECTED`() {
        /* Given...
         *
         * ...that the connection’s `state` property returns SUSPENDED...
         * ...and that when the Realtime instance’s `connect` method is called, its connection’s `on` method immediately emits a connection state change whose `previous` is SUSPENDED, `current` is CONNECTED, `retryIn` is (arbitrarily-chosen) 0 and `reason` is (arbitrarily-chosen) null...
         *
         * When...
         *
         * ...the `startConnection` method is called on the object under test...
         *
         * Then...
         * ...in the following order, precisely the following things happen...
         *
         * ...it fetches the connection’s state 2 times...
         * ...and adds a listener to the connection using `on`...
         * ...and tells the Realtime instance to connect...
         * ...and removes a listener from the connection using `off`...
         * ...and the call to `startConnection` (on the object under test) succeeds.
         */

        runBlocking {
            DefaultAblyTestScenarios.StartConnection.test(
                DefaultAblyTestScenarios.StartConnection.GivenConfig(
                    initialConnectionState = ConnectionState.suspended,
                    connectionReasonBehaviour = DefaultAblyTestScenarios.GivenTypes.ConnectionReasonMockBehaviour.NotMocked,
                    connectBehaviour = DefaultAblyTestScenarios.GivenTypes.ConnectionStateChangeBehaviour.EmitStateChange(
                        previous = ConnectionState.suspended,
                        current = ConnectionState.connected,
                        retryIn = 0,
                        reason = null
                    ),
                ),
                DefaultAblyTestScenarios.StartConnection.ThenConfig(
                    numberOfConnectionStateFetchesToVerify = 2,
                    verifyConnectionReasonFetch = false,
                    verifyConnectionOn = true,
                    verifyConnect = true,
                    verifyConnectionOff = true,
                    resultOfStartConnectionCallOnObjectUnderTest = DefaultAblyTestScenarios.ThenTypes.ExpectedResult.Success
                )
            )
        }
    }

    @Test
    fun `startConnection - when connection is in CLOSING state and, after connect called, changes to CONNECTED`() {
        /* Given...
         *
         * ...that the connection’s `state` property returns CLOSING...
         * ...and that when the Realtime instance’s `connect` method is called, its connection’s `on` method immediately emits a connection state change whose `previous` is CLOSING, `current` is CONNECTED, `retryIn` is (arbitrarily-chosen) 0 and `reason` is (arbitrarily-chosen) null...
         *
         * When...
         *
         * ...the `startConnection` method is called on the object under test...
         *
         * Then...
         * ...in the following order, precisely the following things happen...
         *
         * ...it fetches the connection’s state 2 times...
         * ...and adds a listener to the connection using `on`...
         * ...and tells the Realtime instance to connect...
         * ...and removes a listener from the connection using `off`...
         * ...and the call to `startConnection` (on the object under test) succeeds.
         */

        runBlocking {
            DefaultAblyTestScenarios.StartConnection.test(
                DefaultAblyTestScenarios.StartConnection.GivenConfig(
                    initialConnectionState = ConnectionState.closing,
                    connectionReasonBehaviour = DefaultAblyTestScenarios.GivenTypes.ConnectionReasonMockBehaviour.NotMocked,
                    connectBehaviour = DefaultAblyTestScenarios.GivenTypes.ConnectionStateChangeBehaviour.EmitStateChange(
                        previous = ConnectionState.closing,
                        current = ConnectionState.connected,
                        retryIn = 0,
                        reason = null
                    ),
                ),
                DefaultAblyTestScenarios.StartConnection.ThenConfig(
                    numberOfConnectionStateFetchesToVerify = 2,
                    verifyConnectionReasonFetch = false,
                    verifyConnectionOn = true,
                    verifyConnect = true,
                    verifyConnectionOff = true,
                    resultOfStartConnectionCallOnObjectUnderTest = DefaultAblyTestScenarios.ThenTypes.ExpectedResult.Success
                )
            )
        }
    }

    @Test
    fun `startConnection - when connection is in CLOSED state and, after connect called, changes to CONNECTED`() {
        /* Given...
         *
         * ...that the connection’s `state` property returns CLOSED...
         * ...and that when the Realtime instance’s `connect` method is called, its connection’s `on` method immediately emits a connection state change whose `previous` is CLOSED, `current` is CONNECTED, `retryIn` is (arbitrarily-chosen) 0 and `reason` is (arbitrarily-chosen) null...
         *
         * When...
         *
         * ...the `startConnection` method is called on the object under test...
         *
         * Then...
         * ...in the following order, precisely the following things happen...
         *
         * ...it fetches the connection’s state 2 times...
         * ...and adds a listener to the connection using `on`...
         * ...and tells the Realtime instance to connect...
         * ...and removes a listener from the connection using `off`...
         * ...and the call to `startConnection` (on the object under test) succeeds.
         */

        runBlocking {
            DefaultAblyTestScenarios.StartConnection.test(
                DefaultAblyTestScenarios.StartConnection.GivenConfig(
                    initialConnectionState = ConnectionState.closed,
                    connectionReasonBehaviour = DefaultAblyTestScenarios.GivenTypes.ConnectionReasonMockBehaviour.NotMocked,
                    connectBehaviour = DefaultAblyTestScenarios.GivenTypes.ConnectionStateChangeBehaviour.EmitStateChange(
                        previous = ConnectionState.closed,
                        current = ConnectionState.connected,
                        retryIn = 0,
                        reason = null
                    ),
                ),
                DefaultAblyTestScenarios.StartConnection.ThenConfig(
                    numberOfConnectionStateFetchesToVerify = 2,
                    verifyConnectionReasonFetch = false,
                    verifyConnectionOn = true,
                    verifyConnect = true,
                    verifyConnectionOff = true,
                    resultOfStartConnectionCallOnObjectUnderTest = DefaultAblyTestScenarios.ThenTypes.ExpectedResult.Success
                )
            )
        }
    }

    @Test
    fun `startConnection - when connection is in FAILED state`() {
        /* Given...
         *
         * ...that the connection’s `state` property returns FAILED...
         * ...and that the connection’s `reason` property returns the arbitrarily-chosen error `connectionReason`...
         *
         * When...
         *
         * ...the `startConnection` method is called on the object under test...
         *
         * Then...
         * ...in the following order, precisely the following things happen...
         *
         * ...it fetches the connection’s state 2 times...
         * ...and fetches the connection’s `reason`...
         * ...and the call to `startConnection` (on the object under test) fails with a ConnectionException whose `code` and `message` are equal to those of `connectionReason`.
         */

        val connectionReason = ErrorInfo(
            "example of an error message", /* arbitrarily chosen */
            123 /* arbitrarily chosen */
        )

        runBlocking {
            DefaultAblyTestScenarios.StartConnection.test(
                DefaultAblyTestScenarios.StartConnection.GivenConfig(
                    initialConnectionState = ConnectionState.failed,
                    connectionReasonBehaviour = DefaultAblyTestScenarios.GivenTypes.ConnectionReasonMockBehaviour.Mocked(
                        connectionReason
                    ),
                    connectBehaviour = DefaultAblyTestScenarios.GivenTypes.ConnectionStateChangeBehaviour.NoBehaviour
                ),
                DefaultAblyTestScenarios.StartConnection.ThenConfig(
                    numberOfConnectionStateFetchesToVerify = 2,
                    verifyConnectionReasonFetch = true,
                    verifyConnectionOn = false,
                    verifyConnect = false,
                    verifyConnectionOff = false,
                    resultOfStartConnectionCallOnObjectUnderTest = DefaultAblyTestScenarios.ThenTypes.ExpectedResult.FailureWithConnectionException(
                        ErrorInformation(
                            connectionReason.code,
                            0,
                            connectionReason.message,
                            null,
                            null
                        )
                    )
                )
            )
        }
    }

    @Test
    fun `startConnection - when connection is in CONNECTED state`() {
        /* Given...
         *
         * ...that the connection’s `state` property returns CONNECTED...
         *
         * When...
         *
         * ...the `startConnection` method is called on the object under test...
         *
         * Then...
         * ...in the following order, precisely the following things happen...
         *
         * ...it fetches the connection’s state once...
         * ...and the call to `startConnection` (on the object under test) succeeds.
         */

        runBlocking {
            DefaultAblyTestScenarios.StartConnection.test(
                DefaultAblyTestScenarios.StartConnection.GivenConfig(
                    initialConnectionState = ConnectionState.connected,
                    connectionReasonBehaviour = DefaultAblyTestScenarios.GivenTypes.ConnectionReasonMockBehaviour.NotMocked,
                    connectBehaviour = DefaultAblyTestScenarios.GivenTypes.ConnectionStateChangeBehaviour.NoBehaviour,
                ),
                DefaultAblyTestScenarios.StartConnection.ThenConfig(
                    numberOfConnectionStateFetchesToVerify = 1,
                    verifyConnectionReasonFetch = false,
                    verifyConnectionOn = false,
                    verifyConnect = false,
                    verifyConnectionOff = false,
                    resultOfStartConnectionCallOnObjectUnderTest = DefaultAblyTestScenarios.ThenTypes.ExpectedResult.Success
                )
            )
        }
    }

    @Test
    fun `startConnection - when, after connect called, connection changes to FAILED state`() {
        /* Given...
         *
         * ...that the connection’s `state` property returns (arbitrarily chosen) INITIALIZED...
         * ...and that when the Realtime instance’s `connect` method is called, its connection’s `on` method immediately emits a connection state change whose `previous` is INITIALIZED, `current` is FAILED, `retryIn` is (arbitrarily-chosen) 0 and `reason` is the arbitrarily-chosen error `connectionError`...
         *
         * When...
         *
         * ...the `startConnection` method is called on the object under test...
         *
         * Then...
         * ...in the following order, precisely the following things happen...
         *
         * ...it fetches the connection’s state 2 times...
         * ...and adds a listener to the connection using `on`...
         * ...and tells the Realtime instance to connect...
         * ...and removes a listener from the connection using `off`...
         * ...and the call to `startConnection` (on the object under test) fails with a ConnectionException whose `code` and `message` are equal to those of `connectionError`.
         */

        val connectionError = ErrorInfo(
            "example of an error message", /* arbitrarily chosen */
            123 /* arbitrarily chosen */
        )

        runBlocking {
            DefaultAblyTestScenarios.StartConnection.test(
                DefaultAblyTestScenarios.StartConnection.GivenConfig(
                    initialConnectionState = ConnectionState.initialized, /* arbitrarily-chosen */
                    connectionReasonBehaviour = DefaultAblyTestScenarios.GivenTypes.ConnectionReasonMockBehaviour.NotMocked,
                    connectBehaviour = DefaultAblyTestScenarios.GivenTypes.ConnectionStateChangeBehaviour.EmitStateChange(
                        previous = ConnectionState.initialized,
                        current = ConnectionState.failed,
                        retryIn = 0,
                        reason = connectionError
                    ),
                ),
                DefaultAblyTestScenarios.StartConnection.ThenConfig(
                    numberOfConnectionStateFetchesToVerify = 2,
                    verifyConnectionReasonFetch = false,
                    verifyConnectionOn = true,
                    verifyConnect = true,
                    verifyConnectionOff = true,
                    resultOfStartConnectionCallOnObjectUnderTest = DefaultAblyTestScenarios.ThenTypes.ExpectedResult.FailureWithConnectionException(
                        ErrorInformation(
                            connectionError.code,
                            0,
                            connectionError.message,
                            null,
                            null
                        )
                    )
                )
            )
        }
    }

    @Test
    fun `startConnection - when, after connect is called, no connection state change occurs`() {
        /* Given...
         *
         * ...that the connection’s `state` property returns (arbitrarily chosen) INITIALIZED...
         *
         * When...
         *
         * ...the `startConnection` method is called on the object under test...
         *
         * Then...
         * ...in the following order, precisely the following things happen...
         *
         * ...it fetches the connection’s state 2 times...
         * ...and adds a listener to the connection using `on`...
         * ...and tells the Realtime instance to connect...
         * ...and the call to `startConnection` (on the object under test) fails with a ConnectionException whose `errorInformation` has `code` 100000 and `message` "Timeout was thrown when waiting for Ably to connect".
         */

        runBlocking {
            DefaultAblyTestScenarios.StartConnection.test(
                DefaultAblyTestScenarios.StartConnection.GivenConfig(
                    initialConnectionState = ConnectionState.initialized, /* arbitrarily-chosen */
                    connectionReasonBehaviour = DefaultAblyTestScenarios.GivenTypes.ConnectionReasonMockBehaviour.NotMocked,
                    connectBehaviour = DefaultAblyTestScenarios.GivenTypes.ConnectionStateChangeBehaviour.NoBehaviour,
                ),
                DefaultAblyTestScenarios.StartConnection.ThenConfig(
                    numberOfConnectionStateFetchesToVerify = 2,
                    verifyConnectionReasonFetch = false,
                    verifyConnectionOn = true,
                    verifyConnect = true,
                    verifyConnectionOff = false,
                    resultOfStartConnectionCallOnObjectUnderTest = DefaultAblyTestScenarios.ThenTypes.ExpectedResult.FailureWithConnectionException(
                        ErrorInformation(
                            code = 100000,
                            statusCode = 0,
                            message = "Timeout was thrown when waiting for Ably to connect",
                            href = null,
                            cause = null
                        )
                    )
                )
            )
        }
    }

    /*
    Observations from writing black-box tests for `stopConnection`:

    - When given a connection in certain states, it seems to fetch the connection’s state more than once. I have not tested what happens if a different state is returned on the second call.
    */

    @Test
    fun `stopConnection - when connection is in INITIALIZED state`() {
        /* Given...
         *
         * ...that the connection’s `state` property returns INITIALIZED...
         * ...and that when the Realtime instance’s `close` method is called, its connection’s `on` method immediately emits a connection state change whose `previous` is INITIALIZED, `current` is CLOSED, `retryIn` is (arbitrarily-chosen) 0 and `reason` is (arbitrarily-chosen) null...
         *
         * When...
         *
         * ...`stopConnection` is called on the object under test...
         *
         * Then...
         * ...in the following order, precisely the following things happen...
         *
         * ...it fetches the connection’s state 3 times...
         * ...and the call to `stopConnection` (on the object under test) succeeds.
         */

        runBlocking {
            DefaultAblyTestScenarios.StopConnection.test(
                DefaultAblyTestScenarios.StopConnection.GivenConfig(
                    initialConnectionState = ConnectionState.initialized,
                    closeBehaviour = DefaultAblyTestScenarios.GivenTypes.ConnectionStateChangeBehaviour.EmitStateChange(
                        previous = ConnectionState.initialized,
                        current = ConnectionState.closed,
                        retryIn = 0,
                        reason = null
                    )
                ),
                DefaultAblyTestScenarios.StopConnection.ThenConfig(
                    numberOfConnectionStateFetchesToVerify = 3,
                    verifyConnectionOn = false,
                    verifyClose = false,
                    verifyConnectionOff = false,
                    resultOfStopConnectionCallOnObjectUnderTest = DefaultAblyTestScenarios.ThenTypes.ExpectedAsyncResult.Terminates(
                        expectedResult = DefaultAblyTestScenarios.ThenTypes.ExpectedResult.Success
                    )
                ),
            )
        }
    }

    @Test
    fun `stopConnection - when connection is in CONNECTING state and, after close called, changes to CLOSED`() {
        /* Given...
         *
         * ...that the connection’s `state` property returns CONNECTING...
         * ...and that when the Realtime instance’s `close` method is called, its connection’s `on` method immediately emits a connection state change whose `previous` is CONNECTING, `current` is CLOSED, `retryIn` is (arbitrarily-chosen) 0 and `reason` is (arbitrarily-chosen) null...
         *
         * When...
         *
         * ...`stopConnection` is called on the object under test...
         *
         * Then...
         * ...in the following order, precisely the following things happen...
         *
         * ...it fetches the connection’s state 3 times...
         * ...and adds a listener to the connection using `on`...
         * ...and tells the Realtime instance to close...
         * ...and removes a listener from the connection using `off`...
         * ...and the call to `stopConnection` (on the object under test) succeeds.
         */

        runBlocking {
            DefaultAblyTestScenarios.StopConnection.test(
                DefaultAblyTestScenarios.StopConnection.GivenConfig(
                    initialConnectionState = ConnectionState.connecting,
                    closeBehaviour = DefaultAblyTestScenarios.GivenTypes.ConnectionStateChangeBehaviour.EmitStateChange(
                        previous = ConnectionState.connecting,
                        current = ConnectionState.closed,
                        retryIn = 0,
                        reason = null
                    )
                ),
                DefaultAblyTestScenarios.StopConnection.ThenConfig(
                    numberOfConnectionStateFetchesToVerify = 3,
                    verifyConnectionOn = true,
                    verifyClose = true,
                    verifyConnectionOff = true,
                    resultOfStopConnectionCallOnObjectUnderTest = DefaultAblyTestScenarios.ThenTypes.ExpectedAsyncResult.Terminates(
                        expectedResult = DefaultAblyTestScenarios.ThenTypes.ExpectedResult.Success
                    )
                ),
            )
        }
    }

    @Test
    fun `stopConnection - when connection is in CONNECTED state and, after close called, changes to CLOSED`() {
        /* Given...
         *
         * ...that the connection’s `state` property returns CONNECTED...
         * ...and that when the Realtime instance’s `close` method is called, its connection’s `on` method immediately emits a connection state change whose `previous` is CONNECTED, `current` is CLOSED, `retryIn` is (arbitrarily-chosen) 0 and `reason` is (arbitrarily-chosen) null...
         *
         * When...
         *
         * ...`stopConnection` is called on the object under test...
         *
         * Then...
         * ...in the following order, precisely the following things happen...
         *
         * ...it fetches the connection’s state 3 times...
         * ...and adds a listener to the connection using `on`...
         * ...and tells the Realtime instance to close...
         * ...and removes a listener from the connection using `off`...
         * ...and the call to `stopConnection` (on the object under test) succeeds.
         */

        runBlocking {
            DefaultAblyTestScenarios.StopConnection.test(
                DefaultAblyTestScenarios.StopConnection.GivenConfig(
                    initialConnectionState = ConnectionState.connected,
                    closeBehaviour = DefaultAblyTestScenarios.GivenTypes.ConnectionStateChangeBehaviour.EmitStateChange(
                        previous = ConnectionState.connected,
                        current = ConnectionState.closed,
                        retryIn = 0,
                        reason = null
                    )
                ),
                DefaultAblyTestScenarios.StopConnection.ThenConfig(
                    numberOfConnectionStateFetchesToVerify = 3,
                    verifyConnectionOn = true,
                    verifyClose = true,
                    verifyConnectionOff = true,
                    resultOfStopConnectionCallOnObjectUnderTest = DefaultAblyTestScenarios.ThenTypes.ExpectedAsyncResult.Terminates(
                        expectedResult = DefaultAblyTestScenarios.ThenTypes.ExpectedResult.Success
                    )
                ),
            )
        }
    }

    @Test
    fun `stopConnection - when connection is in DISCONNECTED state and, after close called, changes to CLOSED`() {
        /* Given...
         *
         * ...that the connection’s `state` property returns DISCONNECTED...
         * ...and that when the Realtime instance’s `close` method is called, its connection’s `on` method immediately emits a connection state change whose `previous` is DISCONNECTED, `current` is CLOSED, `retryIn` is (arbitrarily-chosen) 0 and `reason` is (arbitrarily-chosen) null...
         *
         * When...
         *
         * ...`stopConnection` is called on the object under test...
         *
         * Then...
         * ...in the following order, precisely the following things happen...
         *
         * ...it fetches the connection’s state 3 times...
         * ...and adds a listener to the connection using `on`...
         * ...and tells the Realtime instance to close...
         * ...and removes a listener from the connection using `off`...
         * ...and the call to `stopConnection` (on the object under test) succeeds.
         */

        runBlocking {
            DefaultAblyTestScenarios.StopConnection.test(
                DefaultAblyTestScenarios.StopConnection.GivenConfig(
                    initialConnectionState = ConnectionState.disconnected,
                    closeBehaviour = DefaultAblyTestScenarios.GivenTypes.ConnectionStateChangeBehaviour.EmitStateChange(
                        previous = ConnectionState.disconnected,
                        current = ConnectionState.closed,
                        retryIn = 0,
                        reason = null
                    )
                ),
                DefaultAblyTestScenarios.StopConnection.ThenConfig(
                    numberOfConnectionStateFetchesToVerify = 3,
                    verifyConnectionOn = true,
                    verifyClose = true,
                    verifyConnectionOff = true,
                    resultOfStopConnectionCallOnObjectUnderTest = DefaultAblyTestScenarios.ThenTypes.ExpectedAsyncResult.Terminates(
                        expectedResult = DefaultAblyTestScenarios.ThenTypes.ExpectedResult.Success
                    )
                ),
            )
        }
    }

    @Test
    fun `stopConnection - when connection is in SUSPENDED state and, after close called, changes to CLOSED`() {
        /* Given...
         *
         * ...that the connection’s `state` property returns SUSPENDED...
         * ...and that when the Realtime instance’s `close` method is called, its connection’s `on` method immediately emits a connection state change whose `previous` is SUSPENDED, `current` is CLOSED, `retryIn` is (arbitrarily-chosen) 0 and `reason` is (arbitrarily-chosen) null...
         *
         * When...
         *
         * ...`stopConnection` is called on the object under test...
         *
         * Then...
         * ...in the following order, precisely the following things happen...
         *
         * ...it fetches the connection’s state 3 times...
         * ...and adds a listener to the connection using `on`...
         * ...and tells the Realtime instance to close...
         * ...and removes a listener from the connection using `off`...
         * ...and the call to `stopConnection` (on the object under test) succeeds.
         */

        runBlocking {
            DefaultAblyTestScenarios.StopConnection.test(
                DefaultAblyTestScenarios.StopConnection.GivenConfig(
                    initialConnectionState = ConnectionState.suspended,
                    closeBehaviour = DefaultAblyTestScenarios.GivenTypes.ConnectionStateChangeBehaviour.EmitStateChange(
                        previous = ConnectionState.suspended,
                        current = ConnectionState.closed,
                        retryIn = 0,
                        reason = null
                    )
                ),
                DefaultAblyTestScenarios.StopConnection.ThenConfig(
                    numberOfConnectionStateFetchesToVerify = 3,
                    verifyConnectionOn = true,
                    verifyClose = true,
                    verifyConnectionOff = true,
                    resultOfStopConnectionCallOnObjectUnderTest = DefaultAblyTestScenarios.ThenTypes.ExpectedAsyncResult.Terminates(
                        expectedResult = DefaultAblyTestScenarios.ThenTypes.ExpectedResult.Success
                    )
                ),
            )
        }
    }

    @Test
    fun `stopConnection - when connection is in CLOSING state and, after close called, changes to CLOSED`() {
        /* Given...
         *
         * ...that the connection’s `state` property returns CLOSING...
         * ...and that when the Realtime instance’s `close` method is called, its connection’s `on` method immediately emits a connection state change whose `previous` is CLOSING, `current` is CLOSED, `retryIn` is (arbitrarily-chosen) 0 and `reason` is (arbitrarily-chosen) null...
         *
         * When...
         *
         * ...`stopConnection` is called on the object under test...
         *
         * Then...
         * ...in the following order, precisely the following things happen...
         *
         * ...it fetches the connection’s state 3 times...
         * ...and adds a listener to the connection using `on`...
         * ...and tells the Realtime instance to close...
         * ...and removes a listener from the connection using `off`...
         * ...and the call to `stopConnection` (on the object under test) succeeds.
         */

        runBlocking {
            DefaultAblyTestScenarios.StopConnection.test(
                DefaultAblyTestScenarios.StopConnection.GivenConfig(
                    initialConnectionState = ConnectionState.closing,
                    closeBehaviour = DefaultAblyTestScenarios.GivenTypes.ConnectionStateChangeBehaviour.EmitStateChange(
                        previous = ConnectionState.closing,
                        current = ConnectionState.closed,
                        retryIn = 0,
                        reason = null
                    )
                ),
                DefaultAblyTestScenarios.StopConnection.ThenConfig(
                    numberOfConnectionStateFetchesToVerify = 3,
                    verifyConnectionOn = true,
                    verifyClose = true,
                    verifyConnectionOff = true,
                    resultOfStopConnectionCallOnObjectUnderTest = DefaultAblyTestScenarios.ThenTypes.ExpectedAsyncResult.Terminates(
                        expectedResult = DefaultAblyTestScenarios.ThenTypes.ExpectedResult.Success
                    )
                ),
            )
        }
    }

    @Test
    fun `stopConnection - when connection is in CLOSED state`() {
        /* Given...
         *
         * ...that the connection’s `state` property returns CLOSED...
         *
         * When...
         *
         * ...`stopConnection` is called on the object under test...
         *
         * Then...
         * ...in the following order, precisely the following things happen...
         *
         * ...it fetches the connection’s state once...
         * ...and the call to `stopConnection` (on the object under test) succeeds.
         */

        runBlocking {
            DefaultAblyTestScenarios.StopConnection.test(
                DefaultAblyTestScenarios.StopConnection.GivenConfig(
                    initialConnectionState = ConnectionState.closed,
                    closeBehaviour = DefaultAblyTestScenarios.GivenTypes.ConnectionStateChangeBehaviour.NoBehaviour,
                ),
                DefaultAblyTestScenarios.StopConnection.ThenConfig(
                    numberOfConnectionStateFetchesToVerify = 1,
                    verifyConnectionOn = false,
                    verifyClose = false,
                    verifyConnectionOff = false,
                    resultOfStopConnectionCallOnObjectUnderTest = DefaultAblyTestScenarios.ThenTypes.ExpectedAsyncResult.Terminates(
                        expectedResult = DefaultAblyTestScenarios.ThenTypes.ExpectedResult.Success
                    )
                ),
            )
        }
    }

    @Test
    fun `stopConnection - when connection is in FAILED state`() {
        /* Given...
         *
         * ...that the connection’s `state` property returns FAILED...
         *
         * When...
         *
         * ...`stopConnection` is called on the object under test...
         *
         * Then...
         * ...in the following order, precisely the following things happen...
         *
         * ...it fetches the connection’s state 2 times...
         * ...and the call to `stopConnection` (on the object under test) succeeds.
         */

        runBlocking {
            DefaultAblyTestScenarios.StopConnection.test(
                DefaultAblyTestScenarios.StopConnection.GivenConfig(
                    initialConnectionState = ConnectionState.failed,
                    closeBehaviour = DefaultAblyTestScenarios.GivenTypes.ConnectionStateChangeBehaviour.NoBehaviour
                ),
                DefaultAblyTestScenarios.StopConnection.ThenConfig(
                    numberOfConnectionStateFetchesToVerify = 2,
                    verifyConnectionOn = false,
                    verifyClose = false,
                    verifyConnectionOff = false,
                    resultOfStopConnectionCallOnObjectUnderTest = DefaultAblyTestScenarios.ThenTypes.ExpectedAsyncResult.Terminates(
                        expectedResult = DefaultAblyTestScenarios.ThenTypes.ExpectedResult.Success
                    )
                ),
            )
        }
    }

    @Test
    fun `stopConnection - when, after close is called, no connection state change occurs`() {
        /* Given...
         *
         * ...that the connection’s `state` property returns CONNECTED (arbitrarily chosen)...
         *
         * When...
         *
         * ...`stopConnection` is called on the object under test...
         *
         * Then...
         * ...in the following order, precisely the following things happen...
         *
         * ...it fetches the connection’s state 2 times...
         * ...and adds a listener to the connection using `on`...
         * ...and tells the Realtime instance to close...
         * ...and the call to `stopConnection` (on the object under test) does not complete (see “Documenting the absence of built-in timeout” above).
         */

        runBlocking {
            DefaultAblyTestScenarios.StopConnection.test(
                DefaultAblyTestScenarios.StopConnection.GivenConfig(
                    initialConnectionState = ConnectionState.connected, // arbitrarily chosen
                    closeBehaviour = DefaultAblyTestScenarios.GivenTypes.ConnectionStateChangeBehaviour.NoBehaviour
                ),
                DefaultAblyTestScenarios.StopConnection.ThenConfig(
                    numberOfConnectionStateFetchesToVerify = 3,
                    verifyConnectionOn = true,
                    verifyClose = true,
                    verifyConnectionOff = false,
                    resultOfStopConnectionCallOnObjectUnderTest = DefaultAblyTestScenarios.ThenTypes.ExpectedAsyncResult.DoesNotTerminate(
                        timeoutInMilliseconds = noTimeoutDemonstrationWaitingTimeInMilliseconds
                    )
                )
            )
        }
    }

    /*
    Observations from writing black-box tests for `sendRawLocation`:

    - When given a channel in certain states, it seems to fetch the channel’s state more than once. I have not tested what happens if a different state is returned on the second call.
     */

    @Test
    fun `sendRawLocation - when channel is in INITIALIZED state`() {
        /* Given...
         *
         * ...that the Channels instance’s `containsKey` method returns true...
         * ...and that the Channels instance’s `get` method (the overload that does not accept a ChannelOptions object) returns a channel in the INITIALIZED state...
         * ...which, when told to publish a message, does so successfully...
         *
         * When...
         *
         * ...we call `sendRawLocation` on the object under test (with an arbitrarily-chosen LocationUpdate argument),
         *
         * Then...
         * ...in the following order, precisely the following things happen...
         *
         * ...it calls `containsKey` on the Channels instance...
         * ...it calls `get` (the overload that does not accept a ChannelOptions object) on the Channels instance...
         * ...and checks the channel’s state once...
         * ...and tells the channel to publish a message whose `name` property is "raw"...
         * ...and the call to `sendRawLocation` (on the object under test) succeeds.
         */

        runBlocking {
            DefaultAblyTestScenarios.SendRawLocation.test(
                DefaultAblyTestScenarios.SendRawLocation.GivenConfig(
                    channelsContainsKey = true,
                    mockChannelsGet = true,
                    initialChannelState = ChannelState.initialized,
                    channelStateChangeBehaviour = DefaultAblyTestScenarios.GivenTypes.ChannelStateChangeBehaviour.NoBehaviour,
                    publishBehaviour = DefaultAblyTestScenarios.GivenTypes.CompletionListenerMockBehaviour.Success
                ),
                DefaultAblyTestScenarios.SendRawLocation.ThenConfig(
                    verifyChannelsGet = true,
                    numberOfChannelStateFetchesToVerify = 1,
                    verifyChannelOn = false,
                    verifyChannelStateChangeCurrent = false,
                    verifyChannelOff = false,
                    verifyPublish = true,
                    resultOfSendRawLocationCallOnObjectUnderTest = DefaultAblyTestScenarios.ThenTypes.ExpectedAsyncResult.Terminates(
                        expectedResult = DefaultAblyTestScenarios.ThenTypes.ExpectedResult.Success
                    )
                )
            )
        }
    }

    @Test
    fun `sendRawLocation - when channel is in ATTACHING state`() {
        /* Given...
         *
         * ...that the Channels instance’s `containsKey` method returns true...
         * ...and that the Channels instance’s `get` method (the overload that does not accept a ChannelOptions object) returns a channel in the ATTACHING state...
         * ...which, when told to publish a message, does so successfully...
         *
         * When...
         *
         * ...we call `sendRawLocation` on the object under test (with an arbitrarily-chosen LocationUpdate argument),
         *
         * Then...
         * ...in the following order, precisely the following things happen...
         *
         * ...it calls `containsKey` on the Channels instance...
         * ...and calls `get` (the overload that does not accept a ChannelOptions object) on the Channels instance...
         * ...and checks the channel’s state once...
         * ...and tells the channel to publish a message whose `name` property is "raw"...
         * ...and the call to `sendRawLocation` (on the object under test) succeeds.
         */

        runBlocking {
            DefaultAblyTestScenarios.SendRawLocation.test(
                DefaultAblyTestScenarios.SendRawLocation.GivenConfig(
                    channelsContainsKey = true,
                    mockChannelsGet = true,
                    initialChannelState = ChannelState.attaching,
                    channelStateChangeBehaviour = DefaultAblyTestScenarios.GivenTypes.ChannelStateChangeBehaviour.NoBehaviour,
                    publishBehaviour = DefaultAblyTestScenarios.GivenTypes.CompletionListenerMockBehaviour.Success
                ),
                DefaultAblyTestScenarios.SendRawLocation.ThenConfig(
                    verifyChannelsGet = true,
                    numberOfChannelStateFetchesToVerify = 1,
                    verifyChannelOn = false,
                    verifyChannelStateChangeCurrent = false,
                    verifyChannelOff = false,
                    verifyPublish = true,
                    resultOfSendRawLocationCallOnObjectUnderTest = DefaultAblyTestScenarios.ThenTypes.ExpectedAsyncResult.Terminates(
                        expectedResult = DefaultAblyTestScenarios.ThenTypes.ExpectedResult.Success
                    )
                )
            )
        }
    }

    @Test
    fun `sendRawLocation - when channel is in ATTACHED state`() {
        /* Given...
         *
         * ...that the Channels instance’s `containsKey` method returns true...
         * ...and that the Channels instance’s `get` method (the overload that does not accept a ChannelOptions object) returns a channel in the ATTACHED state...
         * ...which, when told to publish a message, does so successfully...
         *
         * When...
         *
         * ...we call `sendRawLocation` on the object under test (with an arbitrarily-chosen LocationUpdate argument),
         *
         * Then...
         * ...in the following order, precisely the following things happen...
         *
         * ...it calls `containsKey` on the Channels instance...
         * ...and calls `get` (the overload that does not accept a ChannelOptions object) on the Channels instance...
         * ...and checks the channel’s state once...
         * ...and tells the channel to publish a message whose `name` property is "raw"...
         * ...and the call to `sendRawLocation` (on the object under test) succeeds.
         */

        runBlocking {
            DefaultAblyTestScenarios.SendRawLocation.test(
                DefaultAblyTestScenarios.SendRawLocation.GivenConfig(
                    channelsContainsKey = true,
                    mockChannelsGet = true,
                    initialChannelState = ChannelState.attached,
                    channelStateChangeBehaviour = DefaultAblyTestScenarios.GivenTypes.ChannelStateChangeBehaviour.NoBehaviour,
                    publishBehaviour = DefaultAblyTestScenarios.GivenTypes.CompletionListenerMockBehaviour.Success
                ),
                DefaultAblyTestScenarios.SendRawLocation.ThenConfig(
                    verifyChannelsGet = true,
                    numberOfChannelStateFetchesToVerify = 1,
                    verifyChannelOn = false,
                    verifyChannelStateChangeCurrent = false,
                    verifyChannelOff = false,
                    verifyPublish = true,
                    resultOfSendRawLocationCallOnObjectUnderTest = DefaultAblyTestScenarios.ThenTypes.ExpectedAsyncResult.Terminates(
                        expectedResult = DefaultAblyTestScenarios.ThenTypes.ExpectedResult.Success
                    )
                )
            )
        }
    }

    @Test
    fun `sendRawLocation - when channel is in DETACHING state`() {
        /* Given...
         *
         * ...that the Channels instance’s `containsKey` method returns true...
         * ...and that the Channels instance’s `get` method (the overload that does not accept a ChannelOptions object) returns a channel in the DETACHING state...
         * ...which, when told to publish a message, does so successfully...
         *
         * When...
         *
         * ...we call `sendRawLocation` on the object under test (with an arbitrarily-chosen LocationUpdate argument),
         *
         * Then...
         * ...in the following order, precisely the following things happen...
         *
         * ...it calls `containsKey` on the Channels instance...
         * ...and calls `get` (the overload that does not accept a ChannelOptions object) on the Channels instance...
         * ...and checks the channel’s state once...
         * ...and tells the channel to publish a message whose `name` property is "raw"...
         * ...and the call to `sendRawLocation` (on the object under test) succeeds.
         */

        runBlocking {
            DefaultAblyTestScenarios.SendRawLocation.test(
                DefaultAblyTestScenarios.SendRawLocation.GivenConfig(
                    channelsContainsKey = true,
                    mockChannelsGet = true,
                    initialChannelState = ChannelState.detaching,
                    channelStateChangeBehaviour = DefaultAblyTestScenarios.GivenTypes.ChannelStateChangeBehaviour.NoBehaviour,
                    publishBehaviour = DefaultAblyTestScenarios.GivenTypes.CompletionListenerMockBehaviour.Success
                ),
                DefaultAblyTestScenarios.SendRawLocation.ThenConfig(
                    verifyChannelsGet = true,
                    numberOfChannelStateFetchesToVerify = 1,
                    verifyChannelOn = false,
                    verifyChannelStateChangeCurrent = false,
                    verifyChannelOff = false,
                    verifyPublish = true,
                    resultOfSendRawLocationCallOnObjectUnderTest = DefaultAblyTestScenarios.ThenTypes.ExpectedAsyncResult.Terminates(
                        expectedResult = DefaultAblyTestScenarios.ThenTypes.ExpectedResult.Success
                    )
                )
            )
        }
    }

    @Test
    fun `sendRawLocation - when channel is in DETACHED state`() {
        /* Given...
         *
         * ...that the Channels instance’s `containsKey` method returns true...
         * ...and that the Channels instance’s `get` method (the overload that does not accept a ChannelOptions object) returns a channel in the DETACHED state...
         * ...which, when told to publish a message, does so successfully...
         *
         * When...
         *
         * ...we call `sendRawLocation` on the object under test (with an arbitrarily-chosen LocationUpdate argument),
         *
         * Then...
         * ...in the following order, precisely the following things happen...
         *
         * ...it calls `containsKey` on the Channels instance...
         * ...and calls `get` (the overload that does not accept a ChannelOptions object) on the Channels instance...
         * ...and checks the channel’s state once...
         * ...and tells the channel to publish a message whose `name` property is "raw"...
         * ...and the call to `sendRawLocation` (on the object under test) succeeds.
         */

        runBlocking {
            DefaultAblyTestScenarios.SendRawLocation.test(
                DefaultAblyTestScenarios.SendRawLocation.GivenConfig(
                    channelsContainsKey = true,
                    mockChannelsGet = true,
                    initialChannelState = ChannelState.detached,
                    channelStateChangeBehaviour = DefaultAblyTestScenarios.GivenTypes.ChannelStateChangeBehaviour.NoBehaviour,
                    publishBehaviour = DefaultAblyTestScenarios.GivenTypes.CompletionListenerMockBehaviour.Success
                ),
                DefaultAblyTestScenarios.SendRawLocation.ThenConfig(
                    verifyChannelsGet = true,
                    numberOfChannelStateFetchesToVerify = 1,
                    verifyChannelOn = false,
                    verifyChannelStateChangeCurrent = false,
                    verifyChannelOff = false,
                    verifyPublish = true,
                    resultOfSendRawLocationCallOnObjectUnderTest = DefaultAblyTestScenarios.ThenTypes.ExpectedAsyncResult.Terminates(
                        expectedResult = DefaultAblyTestScenarios.ThenTypes.ExpectedResult.Success
                    )
                )
            )
        }
    }

    @Test
    fun `sendRawLocation - when channel is in FAILED state`() {
        /* Given...
         *
         * ...that the Channels instance’s `containsKey` method returns true...
         * ...and that the Channels instance’s `get` method (the overload that does not accept a ChannelOptions object) returns a channel in the FAILED state...
         * ...which, when told to publish a message, fails to do so with arbitrarily-chosen error `publishError`...
         *
         * When...
         *
         * ...we call `sendRawLocation` on the object under test (with an arbitrarily-chosen LocationUpdate argument),
         *
         * Then...
         * ...in the following order, precisely the following things happen...
         *
         * ...it calls `containsKey` on the Channels instance...
         * ...and calls `get` (the overload that does not accept a ChannelOptions object) on the Channels instance...
         * ...and checks the channel’s state once...
         * ...and tells the channel to publish a message whose `name` property is "raw"...
         * ...and the call to `sendRawLocation` (on the object under test) fails with a ConnectionException whose `code` and `message` are equal to those of `publishError`.
         */

        /* A note on this test:
         *
         * RTL6c4 tells us that a publish attempt on a channel in the FAILED state will fail.
         */

        val publishError = ErrorInfo(
            "example of an error message", /* arbitrarily chosen */
            123 /* arbitrarily chosen */
        )

        runBlocking {
            DefaultAblyTestScenarios.SendRawLocation.test(
                DefaultAblyTestScenarios.SendRawLocation.GivenConfig(
                    channelsContainsKey = true,
                    mockChannelsGet = true,
                    initialChannelState = ChannelState.failed,
                    channelStateChangeBehaviour = DefaultAblyTestScenarios.GivenTypes.ChannelStateChangeBehaviour.NoBehaviour,
                    publishBehaviour = DefaultAblyTestScenarios.GivenTypes.CompletionListenerMockBehaviour.Failure(
                        publishError
                    )
                ),
                DefaultAblyTestScenarios.SendRawLocation.ThenConfig(
                    verifyChannelsGet = true,
                    numberOfChannelStateFetchesToVerify = 1,
                    verifyChannelOn = false,
                    verifyChannelStateChangeCurrent = false,
                    verifyChannelOff = false,
                    verifyPublish = true,
                    resultOfSendRawLocationCallOnObjectUnderTest = DefaultAblyTestScenarios.ThenTypes.ExpectedAsyncResult.Terminates(
                        expectedResult = DefaultAblyTestScenarios.ThenTypes.ExpectedResult.FailureWithConnectionException(
                            ErrorInformation(
                                publishError.code,
                                0,
                                publishError.message,
                                null,
                                null
                            )
                        )
                    )
                )
            )
        }
    }

    @Test
    fun `sendRawLocation - when channel is in SUSPENDED state and does not subsequently change state`() {
        /* Given...
         *
         * ...that the Channels instance’s `containsKey` method returns true...
         * ...and that the Channels instance’s `get` method (the overload that does not accept a ChannelOptions object) returns a channel in the SUSPENDED state...
         *
         * When...
         *
         * ...we call `sendRawLocation` on the object under test (with an arbitrarily-chosen LocationUpdate argument),
         *
         * Then...
         * ...in the following order, precisely the following things happen...
         *
         * ...it calls `containsKey` on the Channels instance...
         * ...and calls `get` (the overload that does not accept a ChannelOptions object) on the Channels instance...
         * ...and checks the channel’s state twice...
         * ...and calls `on` on the channel...
         * ...and the call to `sendRawLocation` (on the object under test) fails with a ConnectionException whose errorInformation has `code` 100000 and `message` "Timeout was thrown when waiting for channel to attach".
         */

        runBlocking {
            DefaultAblyTestScenarios.SendRawLocation.test(
                DefaultAblyTestScenarios.SendRawLocation.GivenConfig(
                    channelsContainsKey = true,
                    mockChannelsGet = true,
                    initialChannelState = ChannelState.suspended,
                    channelStateChangeBehaviour = DefaultAblyTestScenarios.GivenTypes.ChannelStateChangeBehaviour.NoBehaviour,
                    publishBehaviour = DefaultAblyTestScenarios.GivenTypes.CompletionListenerMockBehaviour.NotMocked
                ),
                DefaultAblyTestScenarios.SendRawLocation.ThenConfig(
                    verifyChannelsGet = true,
                    numberOfChannelStateFetchesToVerify = 2,
                    verifyChannelOn = true,
                    verifyChannelStateChangeCurrent = false,
                    verifyChannelOff = false,
                    verifyPublish = false,
                    resultOfSendRawLocationCallOnObjectUnderTest = DefaultAblyTestScenarios.ThenTypes.ExpectedAsyncResult.Terminates(
                        expectedResult = DefaultAblyTestScenarios.ThenTypes.ExpectedResult.FailureWithConnectionException(
                            ErrorInformation(
                                code = 100000,
                                statusCode = 0,
                                message = "Timeout was thrown when waiting for channel to attach",
                                href = null,
                                cause = null
                            )
                        )
                    )
                )
            )
        }
    }

    @Test
    fun `sendRawLocation - when channel is in SUSPENDED state and then changes state to FAILED`() {
        /* Given...
         *
         * ...that the Channels instance’s `containsKey` method returns true...
         * ...and that the Channels instance’s `get` method (the overload that does not accept a ChannelOptions object) returns a channel in the SUSPENDED state...
         * ...which, when its `on` method is called, immediately calls the received listener with a channel state change whose `current` property is FAILED...
         *
         * When...
         *
         * ...we call `sendRawLocation` on the object under test (with an arbitrarily-chosen LocationUpdate argument),
         *
         * Then...
         * ...in the following order, precisely the following things happen...
         *
         * ...it calls `containsKey` on the Channels instance...
         * ...and calls `get` (the overload that does not accept a ChannelOptions object) on the Channels instance...
         * ...and checks the channel’s state twice...
         * ...and calls `on` on the channel...
         * ...and checks the `current` property of the emitted channel state change...
         * ...and the call to `sendRawLocation` (on the object under test) fails with a ConnectionException whose errorInformation has `code` 100000 and `message` "Timeout was thrown when waiting for channel to attach".
         */

        runBlocking {
            DefaultAblyTestScenarios.SendRawLocation.test(
                DefaultAblyTestScenarios.SendRawLocation.GivenConfig(
                    channelsContainsKey = true,
                    mockChannelsGet = true,
                    initialChannelState = ChannelState.suspended,
                    channelStateChangeBehaviour = DefaultAblyTestScenarios.GivenTypes.ChannelStateChangeBehaviour.EmitStateChange(
                        current = ChannelState.failed
                    ),
                    publishBehaviour = DefaultAblyTestScenarios.GivenTypes.CompletionListenerMockBehaviour.NotMocked
                ),
                DefaultAblyTestScenarios.SendRawLocation.ThenConfig(
                    verifyChannelsGet = true,
                    numberOfChannelStateFetchesToVerify = 2,
                    verifyChannelOn = true,
                    verifyChannelStateChangeCurrent = true,
                    verifyChannelOff = false,
                    verifyPublish = false,
                    resultOfSendRawLocationCallOnObjectUnderTest = DefaultAblyTestScenarios.ThenTypes.ExpectedAsyncResult.Terminates(
                        expectedResult = DefaultAblyTestScenarios.ThenTypes.ExpectedResult.FailureWithConnectionException(
                            ErrorInformation(
                                code = 100000,
                                statusCode = 0,
                                message = "Timeout was thrown when waiting for channel to attach",
                                href = null,
                                cause = null
                            )
                        )
                    )
                )
            )
        }
    }

    @Test
    fun `sendRawLocation - when channel is in SUSPENDED state and then changes state to DETACHED`() {
        /* Given...
         *
         * ...that the Channels instance’s `containsKey` method returns true...
         * ...and that the Channels instance’s `get` method (the overload that does not accept a ChannelOptions object) returns a channel in the SUSPENDED state...
         * ...which, when its `on` method is called, immediately calls the received listener with a channel state change whose `current` property is DETACHED...
         *
         * When...
         *
         * ...we call `sendRawLocation` on the object under test (with an arbitrarily-chosen LocationUpdate argument),
         *
         * Then...
         * ...in the following order, precisely the following things happen...
         *
         * ...it calls `containsKey` on the Channels instance...
         * ...and calls `get` (the overload that does not accept a ChannelOptions object) on the Channels instance...
         * ...and checks the channel’s state twice...
         * ...and calls `on` on the channel...
         * ...and checks the `current` property of the emitted channel state change...
         * ...and the call to `sendRawLocation` (on the object under test) fails with a ConnectionException whose errorInformation has `code` 100000 and `message` "Timeout was thrown when waiting for channel to attach".
         */

        runBlocking {
            DefaultAblyTestScenarios.SendRawLocation.test(
                DefaultAblyTestScenarios.SendRawLocation.GivenConfig(
                    channelsContainsKey = true,
                    mockChannelsGet = true,
                    initialChannelState = ChannelState.suspended,
                    channelStateChangeBehaviour = DefaultAblyTestScenarios.GivenTypes.ChannelStateChangeBehaviour.EmitStateChange(
                        current = ChannelState.detached
                    ),
                    publishBehaviour = DefaultAblyTestScenarios.GivenTypes.CompletionListenerMockBehaviour.NotMocked
                ),
                DefaultAblyTestScenarios.SendRawLocation.ThenConfig(
                    verifyChannelsGet = true,
                    numberOfChannelStateFetchesToVerify = 2,
                    verifyChannelOn = true,
                    verifyChannelStateChangeCurrent = true,
                    verifyChannelOff = false,
                    verifyPublish = false,
                    resultOfSendRawLocationCallOnObjectUnderTest = DefaultAblyTestScenarios.ThenTypes.ExpectedAsyncResult.Terminates(
                        expectedResult = DefaultAblyTestScenarios.ThenTypes.ExpectedResult.FailureWithConnectionException(
                            ErrorInformation(
                                code = 100000,
                                statusCode = 0,
                                message = "Timeout was thrown when waiting for channel to attach",
                                href = null,
                                cause = null
                            )
                        )
                    )
                )
            )
        }
    }

    @Test
    fun `sendRawLocation - when channel is in SUSPENDED state and then changes state to ATTACHED`() {
        /* Given...
         *
         * ...that the Channels instance’s `containsKey` method returns true...
         * ...and that the Channels instance’s `get` method (the overload that does not accept a ChannelOptions object) returns a channel in the SUSPENDED state...
         * ...which, when its `on` method is called, immediately calls the received listener with a channel state change whose `current` property is ATTACHED...
         * ...which, when told to publish a message, does so successfully...
         *
         * When...
         *
         * ...we call `sendRawLocation` on the object under test (with an arbitrarily-chosen LocationUpdate argument),
         *
         * Then...
         * ...in the following order, precisely the following things happen...
         *
         * ...it calls `containsKey` on the Channels instance...
         * ...and calls `get` (the overload that does not accept a ChannelOptions object) on the Channels instance...
         * ...and checks the channel’s state twice...
         * ...and calls `on` on the channel...
         * ...and checks the `current` property of the emitted channel state change...
         * ...and calls `off` on the channel...
         * ...and tells the channel to publish a message whose `name` property is "raw"...
         * ...and the call to `sendRawLocation` (on the object under test) succeeds.
         */

        runBlocking {
            DefaultAblyTestScenarios.SendRawLocation.test(
                DefaultAblyTestScenarios.SendRawLocation.GivenConfig(
                    channelsContainsKey = true,
                    mockChannelsGet = true,
                    initialChannelState = ChannelState.suspended,
                    channelStateChangeBehaviour = DefaultAblyTestScenarios.GivenTypes.ChannelStateChangeBehaviour.EmitStateChange(
                        current = ChannelState.attached
                    ),
                    publishBehaviour = DefaultAblyTestScenarios.GivenTypes.CompletionListenerMockBehaviour.Success
                ),
                DefaultAblyTestScenarios.SendRawLocation.ThenConfig(
                    verifyChannelsGet = true,
                    numberOfChannelStateFetchesToVerify = 2,
                    verifyChannelOn = true,
                    verifyChannelStateChangeCurrent = true,
                    verifyChannelOff = true,
                    verifyPublish = true,
                    resultOfSendRawLocationCallOnObjectUnderTest = DefaultAblyTestScenarios.ThenTypes.ExpectedAsyncResult.Terminates(
                        expectedResult = DefaultAblyTestScenarios.ThenTypes.ExpectedResult.Success
                    )
                )
            )
        }
    }

    @Test
    fun `sendRawLocation - when publish fails`() {
        /* Given...
         *
         * ...that the Channels instance’s `containsKey` method returns true...
         * ...and that the Channels instance’s `get` method (the overload that does not accept a ChannelOptions object) returns a channel in the (arbitrarily-chosen) ATTACHED state...
         * ...which, when told to publish a message, fails to do so with arbitrarily-chosen error `publishError`...
         *
         * When...
         *
         * ...we call `sendRawLocation` on the object under test (with an arbitrarily-chosen LocationUpdate argument),
         *
         * Then...
         * ...in the following order, precisely the following things happen...
         *
         * ...it calls `containsKey` on the Channels instance...
         * ...and calls `get` (the overload that does not accept a ChannelOptions object) on the Channels instance...
         * ...and checks the channel’s state once...
         * ...and tells the channel to publish a message whose `name` property is "raw"...
         * ...and the call to `sendRawLocation` (on the object under test) fails with a ConnectionException whose `code` and `message` are equal to those of `publishError`.
         */

        val publishError = ErrorInfo(
            "example of an error message", /* arbitrarily chosen */
            123 /* arbitrarily chosen */
        )

        runBlocking {
            DefaultAblyTestScenarios.SendRawLocation.test(
                DefaultAblyTestScenarios.SendRawLocation.GivenConfig(
                    channelsContainsKey = true,
                    mockChannelsGet = true,
                    initialChannelState = ChannelState.attached, /* arbitrarily chosen */
                    channelStateChangeBehaviour = DefaultAblyTestScenarios.GivenTypes.ChannelStateChangeBehaviour.NoBehaviour,
                    publishBehaviour = DefaultAblyTestScenarios.GivenTypes.CompletionListenerMockBehaviour.Failure(
                        publishError
                    )
                ),
                DefaultAblyTestScenarios.SendRawLocation.ThenConfig(
                    verifyChannelsGet = true,
                    numberOfChannelStateFetchesToVerify = 1,
                    verifyChannelOn = false,
                    verifyChannelStateChangeCurrent = false,
                    verifyChannelOff = false,
                    verifyPublish = true,
                    resultOfSendRawLocationCallOnObjectUnderTest = DefaultAblyTestScenarios.ThenTypes.ExpectedAsyncResult.Terminates(
                        expectedResult = DefaultAblyTestScenarios.ThenTypes.ExpectedResult.FailureWithConnectionException(
                            ErrorInformation(
                                publishError.code,
                                0,
                                publishError.message,
                                null,
                                null
                            )
                        )
                    )
                )
            )
        }
    }

    @Test
    fun `sendRawLocation - when publish doesn't complete`() {
        /* Given...
         *
         * ...that the Channels instance’s `containsKey` method returns true...
         * ...and that the Channels instance’s `get` method (the overload that does not accept a ChannelOptions object) returns a channel in the (arbitrarily chosen) ATTACHED state...
         * ...which, when told to publish a message, never finishes doing so...
         *
         * When...
         *
         * ...we call `sendRawLocation` on the object under test (with an arbitrarily-chosen LocationUpdate argument),
         *
         * Then...
         * ...in the following order, precisely the following things happen...
         *
         * ...it calls `containsKey` on the Channels instance...
         * ...and calls `get` (the overload that does not accept a ChannelOptions object) on the Channels instance...
         * ...and checks the channel’s state once...
         * ...and tells the channel to publish a message whose `name` property is "raw"...
         * ...and the call to `sendRawLocation` (on the object under test) does not complete (see “Documenting the absence of built-in timeout” above).
         */

        runBlocking {
            DefaultAblyTestScenarios.SendRawLocation.test(
                DefaultAblyTestScenarios.SendRawLocation.GivenConfig(
                    channelsContainsKey = true,
                    mockChannelsGet = true,
                    initialChannelState = ChannelState.attached, /* arbitrarily chosen */
                    channelStateChangeBehaviour = DefaultAblyTestScenarios.GivenTypes.ChannelStateChangeBehaviour.NoBehaviour,
                    publishBehaviour = DefaultAblyTestScenarios.GivenTypes.CompletionListenerMockBehaviour.DoesNotComplete
                ),
                DefaultAblyTestScenarios.SendRawLocation.ThenConfig(
                    verifyChannelsGet = true,
                    numberOfChannelStateFetchesToVerify = 1,
                    verifyChannelOn = false,
                    verifyChannelStateChangeCurrent = false,
                    verifyChannelOff = false,
                    verifyPublish = true,
                    resultOfSendRawLocationCallOnObjectUnderTest = DefaultAblyTestScenarios.ThenTypes.ExpectedAsyncResult.DoesNotTerminate(
                        timeoutInMilliseconds = noTimeoutDemonstrationWaitingTimeInMilliseconds
                    )
                )
            )
        }
    }

    @Test
    fun `sendRawLocation - when channel doesn't exist`() {
        /* Given...
         *
         * ...that the Channels instance’s `containsKey` method returns false...
         *
         * When...
         *
         * ...we call `sendRawLocation` on the object under test (with an arbitrarily-chosen LocationUpdate argument),
         *
         * Then...
         * ...in the following order, precisely the following things happen...
         *
         * ...it calls `containsKey` on the Channels instance...
         * ...and the call to `sendRawLocation` (on the object under test) succeeds.
         */

        runBlocking {
            DefaultAblyTestScenarios.SendRawLocation.test(
                DefaultAblyTestScenarios.SendRawLocation.GivenConfig(
                    channelsContainsKey = false,
                    mockChannelsGet = false,
                    initialChannelState = null,
                    channelStateChangeBehaviour = DefaultAblyTestScenarios.GivenTypes.ChannelStateChangeBehaviour.NoBehaviour,
                    publishBehaviour = DefaultAblyTestScenarios.GivenTypes.CompletionListenerMockBehaviour.NotMocked
                ),
                DefaultAblyTestScenarios.SendRawLocation.ThenConfig(
                    verifyChannelsGet = false,
                    numberOfChannelStateFetchesToVerify = 0,
                    verifyChannelOn = false,
                    verifyChannelStateChangeCurrent = false,
                    verifyChannelOff = false,
                    verifyPublish = false,
                    resultOfSendRawLocationCallOnObjectUnderTest = DefaultAblyTestScenarios.ThenTypes.ExpectedAsyncResult.Terminates(
                        expectedResult = DefaultAblyTestScenarios.ThenTypes.ExpectedResult.Success
                    )
                )
            )
        }
    }

    @Test
    fun `close - behaviour when all presence leave calls succeed`() {
        // Given...
        // ...that the Realtime instance has 3 channels...
        val testEnvironment = DefaultAblyTestEnvironment.create(numberOfTrackables = 3)

        // ...and that each of these channels...
        for (configuredChannel in testEnvironment.configuredChannels) {
            configuredChannel.mockName()
            // ...is in the ATTACHED state...
            configuredChannel.mockState(ChannelState.attached)

            // ...and, when asked to leave presence, does so successfully...
            configuredChannel.mockSuccessfulPresenceLeave()
            configuredChannel.stubUnsubscribe()
            configuredChannel.stubPresenceUnsubscribe()
            testEnvironment.stubRelease(configuredChannel)
        }

        testEnvironment.mockChannelsEntrySet()

        // ...and the Realtime instance is in the CONNECTED state...
        testEnvironment.mockConnectionState(ConnectionState.connected)
        // ...and, when asked to close the connection, emits an error-free state change from CONNECTED to CLOSED,
        testEnvironment.mockCloseToEmitStateChange(
            previous = ConnectionState.connected,
            current = ConnectionState.closed,
            retryIn = 0,
            reason = null
        )
        testEnvironment.stubConnectionOff()

        // When...
        runBlocking {
            // ... we call `close` on the object under test,
            testEnvironment.objectUnderTest.close(PresenceData("" /* arbitrary value */))
        }

        // Then...
        verifyOrder {
            // ...each of the channels...
            for (configuredChannel in testEnvironment.configuredChannels) {
                // ...is asked to leave presence....
                configuredChannel.presenceMock.leave(any(), any())
                // ...and then to unsubscribe from channel and presence messages...
                configuredChannel.channelMock.unsubscribe()
                configuredChannel.presenceMock.unsubscribe()
                // ...and then gets released...
                testEnvironment.channelsMock.release(configuredChannel.channelName)
            }
            // ...and the Realtime instance is asked to close the connection...
            // (Note that although it's a desired behaviour, we are not here testing that the Realtime instance is only asked to close the connection _after_ the call to leave presence have finished execution. Because it seemed like it would make the test more complicated.)
            testEnvironment.realtimeMock.close()
        }

        // ...and (implicitly from the When), the call to `close` (on the object under test) succeeds.
    }

    @Test
    fun `close - behaviour when some presence leave calls succeed and others fail`() {
        // Given...
        // ...that the Realtime instance has 3 channels...
        val testEnvironment = DefaultAblyTestEnvironment.create(numberOfTrackables = 3)

        testEnvironment.configuredChannels.forEachIndexed { i, configuredChannel ->
            configuredChannel.mockName()
            // ...and that each of these channels is in the ATTACHED state...
            configuredChannel.mockState(ChannelState.attached)

            // ...and that, when asked to leave presence, one of the channels fails to do so and the other two do so successfully...
            if (i == 0) {
                configuredChannel.mockFailedPresenceLeave(
                    ErrorInfo(
                        "abc",
                        500 /* both values arbitrarily chosen */
                    )
                )
            } else {
                configuredChannel.mockSuccessfulPresenceLeave()
            }
            configuredChannel.stubUnsubscribe()
            configuredChannel.stubPresenceUnsubscribe()
            testEnvironment.stubRelease(configuredChannel)
        }

        testEnvironment.mockChannelsEntrySet()

        // ...and the Realtime instance is in the CONNECTED state...
        testEnvironment.mockConnectionState(ConnectionState.connected)
        // ...and, when asked to close the connection, emits an error-free state change from CONNECTED to CLOSED,
        testEnvironment.mockCloseToEmitStateChange(
            previous = ConnectionState.connected,
            current = ConnectionState.closed,
            retryIn = 0,
            reason = null
        )
        testEnvironment.stubConnectionOff()

        // When...
        runBlocking {
            // ... we call `close` on the object under test,
            testEnvironment.objectUnderTest.close(PresenceData("" /* arbitrary value */))
        }

        // Then...
        verifyOrder {
            testEnvironment.configuredChannels.forEachIndexed { i, configuredChannel ->
                // ...each of the channels is asked to leave presence...
                configuredChannel.presenceMock.leave(any(), any())

                if (i != 0) {
                    // ...and each of the channels which successfully left presence is then asked to unsubscribe from channel and presence messages...
                    configuredChannel.channelMock.unsubscribe()
                    configuredChannel.presenceMock.unsubscribe()
                    // ...and then gets released...
                    testEnvironment.channelsMock.release(configuredChannel.channelName)
                }
            }
            // ...and the Realtime instance is asked to close the connection...
            // (Note that although it's a desired behaviour, we are not here testing that the Realtime instance is only asked to close the connection _after_ all of the calls to leave presence have finished execution. Because it seemed like it would make the test more complicated.)
            testEnvironment.realtimeMock.close()
        }

        // ...and (implicitly from the When), the call to `close` (on the object under test) succeeds.
    }

    @Test
    fun `close - behaviour when wrapped in a withTimeout block, when the timeout elapses during the presence leave operation`() {
        // Given...
        // ...that the Realtime instance has 1 channel...
        val testEnvironment = DefaultAblyTestEnvironment.create(numberOfTrackables = 1)
        val configuredChannel = testEnvironment.configuredChannels[0]

        configuredChannel.mockName()
        // ...which is in the ATTACHED state...
        configuredChannel.mockState(ChannelState.attached)

        // ...and which, when asked to leave presence, never finishes doing so...
        configuredChannel.mockNonCompletingPresenceLeave()

        testEnvironment.mockChannelsEntrySet()

        // When...
        var caughtTimeoutCancellationException = false
        runBlocking {
            try {
                // ... we call `close` on the object under test within a withTimeout block, whose timeMillis is chosen arbitrarily but hopefully large enough so that internally, the call to `close` gets as far as telling the channel to leave presence...
                withTimeout(1000) {
                    testEnvironment.objectUnderTest.close(PresenceData("" /* arbitrary value */))
                }
            } catch (_: TimeoutCancellationException) {
                caughtTimeoutCancellationException = true
            }
        }

        // Then...
        verifyOrder {
            // ...the channel is told to leave presence...
            configuredChannel.presenceMock.leave(any(), any())
        }

        // ...and the withTimeout call raises a TimeoutCancellationException.
        Assert.assertTrue(caughtTimeoutCancellationException)

        /* A note on why this test exists:
         *
         * 1. We have removed the ability for users to directly specify a timeout for the Publisher.stop() operation via a parameter on the `stop` method call, and our UPGRADING.md guide recommends that users instead wrap the call to `stop` in a `withTimeout` block. I wanted to check that this works...
         *
         * 2. ...specifically, I was a little unsure about whether it would work because I had seen, under certain circumstances which I now don’t remember, TimeoutCancellationException errors being caught by a `catch (e: Exception)` block in the internals of DefaultAbly (in an area related to discarding exceptions thrown by the presence leave operation), and not reaching the caller of withTimeout, which I remember finding surprising. I am being vague — and probably misguided and paranoid — here because I don't have much of an understanding of exactly how timeouts (and more generally, cancellation) work in Kotlin coroutines. But I wanted to be sure that the TimeoutCancellationException would indeed find its way to the caller of withTimeout.
         */
    }
}<|MERGE_RESOLUTION|>--- conflicted
+++ resolved
@@ -41,381 +41,7 @@
         /* Given...
          *
          * ...that calling `containsKey` on the Channels instance returns false...
-<<<<<<< HEAD
          * ...and that calling `get` (the overload that accepts a ChannelOptions object) on the Channels instance returns a channel...
-=======
-         * ...and that calling `get` (the overload that accepts a ChannelOptions object) on the Channels instance returns a channel in the INITIALIZED state...
-         * ...which, when told to enter presence, does so successfully,
-         *
-         * When...
-         *
-         * ...we call `connect` on the object under test,
-         *
-         * Then...
-         * ...in the following order, precisely the following things happen...
-         *
-         * ...it calls `containsKey` on the Channels instance...
-         * ...and calls `get` (the overload that accepts a ChannelOptions object) on the Channels instance...
-         * ...and checks the channel’s state 2 times...
-         * ...and tells the channel to enter presence...
-         * ...and the call to `connect` (on the object under test) succeeds.
-         */
-
-        runBlocking {
-            DefaultAblyTestScenarios.Connect.test(
-                DefaultAblyTestScenarios.Connect.GivenConfig(
-                    channelsContainsKey = false,
-                    channelsGetOverload = DefaultAblyTestEnvironment.ChannelsGetOverload.WITH_CHANNEL_OPTIONS,
-                    channelState = ChannelState.initialized,
-                    channelAttachBehaviour = DefaultAblyTestScenarios.GivenTypes.CompletionListenerMockBehaviour.NotMocked,
-                    presenceEnterBehaviour = DefaultAblyTestScenarios.GivenTypes.CompletionListenerMockBehaviour.Success,
-                ),
-                DefaultAblyTestScenarios.Connect.ThenConfig(
-                    overloadOfChannelsGetToVerify = DefaultAblyTestEnvironment.ChannelsGetOverload.WITH_CHANNEL_OPTIONS,
-                    numberOfChannelStateFetchesToVerify = 2,
-                    verifyPresenceEnter = true,
-                    verifyChannelAttach = false,
-                    verifyChannelRelease = false,
-                    resultOfConnectCallOnObjectUnderTest = DefaultAblyTestScenarios.ThenTypes.ExpectedAsyncResult.Terminates(
-                        expectedResult = DefaultAblyTestScenarios.ThenTypes.ExpectedResult.Success
-                    )
-                )
-            )
-        }
-    }
-
-    @Test
-    fun `connect - when channel fetched is in ATTACHED state`() {
-        /* Given...
-         *
-         * ...that calling `containsKey` on the Channels instance returns false...
-         * ...and that calling `get` (the overload that accepts a ChannelOptions object) on the Channels instance returns a channel in the ATTACHED state...
-         * ...which, when told to enter presence, does so successfully,
-         *
-         * When...
-         *
-         * ...we call `connect` on the object under test,
-         *
-         * Then...
-         * ...in the following order, precisely the following things happen...
-         *
-         * ...it calls `containsKey` on the Channels instance...
-         * ...and calls `get` (the overload that accepts a ChannelOptions object) on the Channels instance...
-         * ...and checks the channel’s state 2 times...
-         * ...and tells the channel to enter presence...
-         * ...and the call to `connect` (on the object under test) succeeds.
-         */
-
-        runBlocking {
-            DefaultAblyTestScenarios.Connect.test(
-                DefaultAblyTestScenarios.Connect.GivenConfig(
-                    channelsContainsKey = false,
-                    channelsGetOverload = DefaultAblyTestEnvironment.ChannelsGetOverload.WITH_CHANNEL_OPTIONS,
-                    channelState = ChannelState.attached,
-                    channelAttachBehaviour = DefaultAblyTestScenarios.GivenTypes.CompletionListenerMockBehaviour.NotMocked,
-                    presenceEnterBehaviour = DefaultAblyTestScenarios.GivenTypes.CompletionListenerMockBehaviour.Success,
-                ),
-                DefaultAblyTestScenarios.Connect.ThenConfig(
-                    overloadOfChannelsGetToVerify = DefaultAblyTestEnvironment.ChannelsGetOverload.WITH_CHANNEL_OPTIONS,
-                    numberOfChannelStateFetchesToVerify = 2,
-                    verifyPresenceEnter = true,
-                    verifyChannelAttach = false,
-                    verifyChannelRelease = false,
-                    resultOfConnectCallOnObjectUnderTest = DefaultAblyTestScenarios.ThenTypes.ExpectedAsyncResult.Terminates(
-                        expectedResult = DefaultAblyTestScenarios.ThenTypes.ExpectedResult.Success
-                    )
-                )
-            )
-        }
-    }
-
-    @Test
-    fun `connect - when channel fetched is in ATTACHING state`() {
-        /* Given...
-         *
-         * ...that calling `containsKey` on the Channels instance returns false...
-         * ...and that calling `get` (the overload that accepts a ChannelOptions object) on the Channels instance returns a channel in the ATTACHING state...
-         * ...which, when told to enter presence, does so successfully...
-         *
-         * When...
-         *
-         * ...we call `connect` on the object under test,
-         *
-         * Then...
-         * ...in the following order, precisely the following things happen...
-         *
-         * ...it calls `containsKey` on the Channels instance...
-         * ...and calls `get` (the overload that accepts a ChannelOptions object) on the Channels instance...
-         * ...and checks the channel’s state 2 times...
-         * ...and tells the channel to enter presence...
-         * ...and the call to `connect` (on the object under test) succeeds.
-         */
-
-        runBlocking {
-            DefaultAblyTestScenarios.Connect.test(
-                DefaultAblyTestScenarios.Connect.GivenConfig(
-                    channelsContainsKey = false,
-                    channelsGetOverload = DefaultAblyTestEnvironment.ChannelsGetOverload.WITH_CHANNEL_OPTIONS,
-                    channelState = ChannelState.attaching,
-                    channelAttachBehaviour = DefaultAblyTestScenarios.GivenTypes.CompletionListenerMockBehaviour.NotMocked,
-                    presenceEnterBehaviour = DefaultAblyTestScenarios.GivenTypes.CompletionListenerMockBehaviour.Success,
-                ),
-                DefaultAblyTestScenarios.Connect.ThenConfig(
-                    overloadOfChannelsGetToVerify = DefaultAblyTestEnvironment.ChannelsGetOverload.WITH_CHANNEL_OPTIONS,
-                    numberOfChannelStateFetchesToVerify = 2,
-                    verifyPresenceEnter = true,
-                    verifyChannelAttach = false,
-                    verifyChannelRelease = false,
-                    resultOfConnectCallOnObjectUnderTest = DefaultAblyTestScenarios.ThenTypes.ExpectedAsyncResult.Terminates(
-                        expectedResult = DefaultAblyTestScenarios.ThenTypes.ExpectedResult.Success
-                    )
-                )
-            )
-        }
-    }
-
-    @Test
-    fun `connect - when channel fetched is in DETACHING state`() {
-        /* Given...
-         *
-         * ...that calling `containsKey` on the Channels instance returns false...
-         * ...and that calling `get` (the overload that accepts a ChannelOptions object) on the Channels instance returns a channel in the DETACHING state...
-         * ...which, when told to enter presence, fails to do so with an arbitrarily-chosen fatal error `presenceError`...
-         *
-         * When...
-         *
-         * ...we call `connect` on the object under test,
-         *
-         * Then...
-         * ...in the following order, precisely the following things happen...
-         *
-         * ...it calls `containsKey` on the Channels instance...
-         * ...and calls `get` (the overload that accepts a ChannelOptions object) on the Channels instance...
-         * ...and checks the channel’s state 2 times...
-         * ...and tells the channel to enter presence...
-         * ...and releases the channel...
-         * ...and the call to `connect` (on the object under test) fails with a ConnectionException whose errorInformation has the same `code`, `statusCode`, and `message` as `presenceError`.
-         */
-
-        /* A note on this test:
-         *
-         * RTP16c tells us that a presence operation on a channel in the DETACHING state will fail.
-         */
-
-        val presenceError = ErrorInfo(
-            "example of an error message", /* arbitrarily chosen */
-            400, /* fatal status code */
-            123 /* arbitrarily chosen */
-        )
-
-        runBlocking {
-            DefaultAblyTestScenarios.Connect.test(
-                DefaultAblyTestScenarios.Connect.GivenConfig(
-                    channelsContainsKey = false,
-                    channelsGetOverload = DefaultAblyTestEnvironment.ChannelsGetOverload.WITH_CHANNEL_OPTIONS,
-                    channelState = ChannelState.detaching,
-                    channelAttachBehaviour = DefaultAblyTestScenarios.GivenTypes.CompletionListenerMockBehaviour.NotMocked,
-                    presenceEnterBehaviour = DefaultAblyTestScenarios.GivenTypes.CompletionListenerMockBehaviour.Failure(
-                        presenceError
-                    ),
-                ),
-                DefaultAblyTestScenarios.Connect.ThenConfig(
-                    overloadOfChannelsGetToVerify = DefaultAblyTestEnvironment.ChannelsGetOverload.WITH_CHANNEL_OPTIONS,
-                    numberOfChannelStateFetchesToVerify = 2,
-                    verifyPresenceEnter = true,
-                    verifyChannelAttach = false,
-                    verifyChannelRelease = true,
-                    resultOfConnectCallOnObjectUnderTest = DefaultAblyTestScenarios.ThenTypes.ExpectedAsyncResult.Terminates(
-                        expectedResult = DefaultAblyTestScenarios.ThenTypes.ExpectedResult.FailureWithConnectionException(
-                            ErrorInformation(
-                                presenceError.code,
-                                presenceError.statusCode,
-                                presenceError.message,
-                                presenceError.code.toHref(),
-                                null
-                            )
-                        )
-                    )
-                )
-            )
-        }
-    }
-
-    @Test
-    fun `connect - when presence enter fails with a fatal error`() {
-        /* Given...
-         *
-         * ...that calling `containsKey` on the Channels instance returns false...
-         * ...and that calling `get` (the overload that accepts a ChannelOptions object) on the Channels instance returns a channel in the (arbitrarily-chosen) INITIALIZED state...
-         * ...which, when told to enter presence, fails to do so with an arbitrarily-chosen fatal error `presenceError`...
-         *
-         * When...
-         *
-         * ...we call `connect` on the object under test,
-         *
-         * Then...
-         * ...in the following order, precisely the following things happen...
-         *
-         * ...it calls `containsKey` on the Channels instance...
-         * ...and calls `get` (the overload that accepts a ChannelOptions object) on the Channels instance...
-         * ...and checks the channel’s state 2 times...
-         * ...and tells the channel to enter presence...
-         * ...and releases the channel...
-         * ...and the call to `connect` (on the object under test) fails with a ConnectionException whose errorInformation has the same `code`, `statusCode`, and `message` as `presenceError`.
-         */
-
-        val presenceError = ErrorInfo(
-            "example of an error message", /* arbitrarily chosen */
-            400, /* fatal status code */
-            123 /* arbitrarily chosen */
-        )
-
-        runBlocking {
-            DefaultAblyTestScenarios.Connect.test(
-                DefaultAblyTestScenarios.Connect.GivenConfig(
-                    channelsContainsKey = false,
-                    channelsGetOverload = DefaultAblyTestEnvironment.ChannelsGetOverload.WITH_CHANNEL_OPTIONS,
-                    channelState = ChannelState.initialized, /* arbitrarily chosen */
-                    channelAttachBehaviour = DefaultAblyTestScenarios.GivenTypes.CompletionListenerMockBehaviour.NotMocked,
-                    presenceEnterBehaviour = DefaultAblyTestScenarios.GivenTypes.CompletionListenerMockBehaviour.Failure(
-                        presenceError
-                    ),
-                ),
-                DefaultAblyTestScenarios.Connect.ThenConfig(
-                    overloadOfChannelsGetToVerify = DefaultAblyTestEnvironment.ChannelsGetOverload.WITH_CHANNEL_OPTIONS,
-                    numberOfChannelStateFetchesToVerify = 2,
-                    verifyPresenceEnter = true,
-                    verifyChannelAttach = false,
-                    verifyChannelRelease = true,
-                    resultOfConnectCallOnObjectUnderTest = DefaultAblyTestScenarios.ThenTypes.ExpectedAsyncResult.Terminates(
-                        expectedResult = DefaultAblyTestScenarios.ThenTypes.ExpectedResult.FailureWithConnectionException(
-                            ErrorInformation(
-                                presenceError.code,
-                                presenceError.statusCode,
-                                presenceError.message,
-                                presenceError.code.toHref(),
-                                null
-                            )
-                        )
-                    )
-                )
-            )
-        }
-    }
-
-    @Test
-    fun `connect - when presence enter fails with a non-fatal error`() {
-        /* Given...
-         *
-         * ...that calling `containsKey` on the Channels instance returns false...
-         * ...and that calling `get` (the overload that accepts a ChannelOptions object) on the Channels instance returns a channel in the (arbitrarily-chosen) INITIALIZED state...
-         * ...which, when told to enter presence, fails to do so with an arbitrarily-chosen non-fatal error `presenceError`...
-         *
-         * When...
-         *
-         * ...we call `connect` on the object under test,
-         *
-         * Then...
-         * ...in the following order, precisely the following things happen...
-         *
-         * ...it calls `containsKey` on the Channels instance...
-         * ...and calls `get` (the overload that accepts a ChannelOptions object) on the Channels instance...
-         * ...and checks the channel’s state 2 times...
-         * ...and tells the channel to enter presence...
-         * ...and the call to `connect` (on the object under test) fails with a ConnectionException whose errorInformation has the same `code`, `statusCode`, and `message` as `presenceError`.
-         */
-
-        val presenceError = ErrorInfo(
-            "example of an error message", /* arbitrarily chosen */
-            500, /* non-fatal status code */
-            123 /* arbitrarily chosen */
-        )
-
-        runBlocking {
-            DefaultAblyTestScenarios.Connect.test(
-                DefaultAblyTestScenarios.Connect.GivenConfig(
-                    channelsContainsKey = false,
-                    channelsGetOverload = DefaultAblyTestEnvironment.ChannelsGetOverload.WITH_CHANNEL_OPTIONS,
-                    channelState = ChannelState.initialized, /* arbitrarily chosen */
-                    channelAttachBehaviour = DefaultAblyTestScenarios.GivenTypes.CompletionListenerMockBehaviour.NotMocked,
-                    presenceEnterBehaviour = DefaultAblyTestScenarios.GivenTypes.CompletionListenerMockBehaviour.Failure(
-                        presenceError
-                    ),
-                ),
-                DefaultAblyTestScenarios.Connect.ThenConfig(
-                    overloadOfChannelsGetToVerify = DefaultAblyTestEnvironment.ChannelsGetOverload.WITH_CHANNEL_OPTIONS,
-                    numberOfChannelStateFetchesToVerify = 2,
-                    verifyPresenceEnter = true,
-                    verifyChannelAttach = false,
-                    verifyChannelRelease = false,
-                    resultOfConnectCallOnObjectUnderTest = DefaultAblyTestScenarios.ThenTypes.ExpectedAsyncResult.Terminates(
-                        expectedResult = DefaultAblyTestScenarios.ThenTypes.ExpectedResult.FailureWithConnectionException(
-                            ErrorInformation(
-                                presenceError.code,
-                                presenceError.statusCode,
-                                presenceError.message,
-                                presenceError.code.toHref(),
-                                null
-                            )
-                        )
-                    )
-                )
-            )
-        }
-    }
-
-    @Test
-    fun `connect - when presence enter does not complete`() {
-        /* Given...
-         *
-         * ...that calling `containsKey` on the Channels instance returns false...
-         * ...and that calling `get` (the overload that accepts a ChannelOptions object) on the Channels instance returns a channel in the (arbitrarily chosen) INITIALIZED state...
-         * ...which, when told to enter presence, never finishes doing so...
-         *
-         * When...
-         *
-         * ...we call `connect` on the object under test,
-         *
-         * Then...
-         * ...in the following order, precisely the following things happen...
-         *
-         * ...it calls `containsKey` on the Channels instance...
-         * ...and calls `get` (the overload that accepts a ChannelOptions object) on the Channels instance...
-         * ...and checks the channel’s state twice...
-         * ...and tells the channel to enter presence...
-         * ...and the call to `connect` (on the object under test) does not complete (see “Documenting the absence of built-in timeout” above).
-         */
-
-        runBlocking {
-            DefaultAblyTestScenarios.Connect.test(
-                DefaultAblyTestScenarios.Connect.GivenConfig(
-                    channelsContainsKey = false,
-                    channelsGetOverload = DefaultAblyTestEnvironment.ChannelsGetOverload.WITH_CHANNEL_OPTIONS,
-                    channelState = ChannelState.initialized, /* arbitrarily chosen */
-                    channelAttachBehaviour = DefaultAblyTestScenarios.GivenTypes.CompletionListenerMockBehaviour.NotMocked,
-                    presenceEnterBehaviour = DefaultAblyTestScenarios.GivenTypes.CompletionListenerMockBehaviour.DoesNotComplete,
-                ),
-                DefaultAblyTestScenarios.Connect.ThenConfig(
-                    overloadOfChannelsGetToVerify = DefaultAblyTestEnvironment.ChannelsGetOverload.WITH_CHANNEL_OPTIONS,
-                    numberOfChannelStateFetchesToVerify = 2,
-                    verifyPresenceEnter = true,
-                    verifyChannelAttach = false,
-                    verifyChannelRelease = false,
-                    resultOfConnectCallOnObjectUnderTest = DefaultAblyTestScenarios.ThenTypes.ExpectedAsyncResult.DoesNotTerminate(
-                        timeoutInMilliseconds = noTimeoutDemonstrationWaitingTimeInMilliseconds
-                    )
-                )
-            )
-        }
-    }
-
-    @Test
-    fun `connect - when channel fetched is in FAILED state and attach succeeds`() {
-        /* Given...
-         *
-         * ...that calling `containsKey` on the Channels instance returns false...
-         * ...and that calling `get` (the overload that accepts a ChannelOptions object) on the Channels instance returns a channel in the FAILED state...
->>>>>>> af9f47cf
          * ...which, when told to attach, does so successfully...
          *
          * When...
@@ -486,53 +112,6 @@
                     channelAttachBehaviour = DefaultAblyTestScenarios.GivenTypes.CompletionListenerMockBehaviour.Failure(
                         attachError
                     )
-<<<<<<< HEAD
-=======
-                )
-            )
-        }
-    }
-
-    @Test
-    fun `connect - when channel fetched is in DETACHED state and attach fails`() {
-        /* Given...
-         *
-         * ...that calling `containsKey` on the Channels instance returns false...
-         * ...and that calling `get` (the overload that accepts a ChannelOptions object) on the Channels instance returns a channel in the DETACHED state...
-         * ... which, when told to attach, fails to do so with an fatal arbitrarily-chosen error...
-         *
-         * When...
-         *
-         * ...we call `connect` on the object under test,
-         *
-         * Then...
-         * ...in the following order, precisely the following things happen...
-         *
-         * ...it calls `containsKey` on the Channels instance...
-         * ...and calls `get` (the overload that accepts a ChannelOptions object) on the Channels instance...
-         * ...and checks the channel’s state once...
-         * ...and tells the channel to attach...
-         * ...and releases the channel...
-         * ...and the call to `connect` (on the object under test) fails with a ConnectionException whose errorInformation has the same `code`, `statusCode`, and `message` as `attachError`.
-         */
-
-        val attachError = ErrorInfo(
-            "example of an error message", /* arbitrarily chosen */
-            400, /* fatal status code */
-            123 /* arbitrarily chosen */
-        )
-
-        runBlocking {
-            DefaultAblyTestScenarios.Connect.test(
-                DefaultAblyTestScenarios.Connect.GivenConfig(
-                    channelsContainsKey = false,
-                    channelsGetOverload = DefaultAblyTestEnvironment.ChannelsGetOverload.WITH_CHANNEL_OPTIONS,
-                    channelState = ChannelState.detached,
-                    channelAttachBehaviour = DefaultAblyTestScenarios.GivenTypes.CompletionListenerMockBehaviour.Failure(
-                        attachError
-                    ),
-                    presenceEnterBehaviour = DefaultAblyTestScenarios.GivenTypes.CompletionListenerMockBehaviour.NotMocked,
->>>>>>> af9f47cf
                 ),
                 DefaultAblyTestScenarios.Connect.ThenConfig(
                     overloadOfChannelsGetToVerify = DefaultAblyTestEnvironment.ChannelsGetOverload.WITH_CHANNEL_OPTIONS,
@@ -548,58 +127,6 @@
                                 null
                             )
                         )
-<<<<<<< HEAD
-=======
-                    )
-                )
-            )
-        }
-    }
-
-    @Test
-    fun `connect - when channel fetched is in SUSPENDED state`() {
-        /* Given...
-         *
-         * ...that calling `containsKey` on the Channels instance returns false...
-         * ...and that calling `get` (the overload that accepts a ChannelOptions object) on the Channels instance returns a channel in the SUSPENDED state...
-         * ...which, when told to enter presence, fails to do so with an arbitrarily-chosen fatal error `presenceError`...
-         *
-         * When...
-         *
-         * ...we call `connect` on the object under test,
-         *
-         * Then...
-         * ...in the following order, precisely the following things happen...
-         *
-         * ...it calls `containsKey` on the Channels instance...
-         * ...and calls `get` (the overload that accepts a ChannelOptions object) on the Channels instance...
-         * ...and checks the channel’s state 2 times...
-         * ...and tells the channel to enter presence...
-         * ...and releases the channel...
-         * ...and the call to `connect` (on the object under test) fails with a ConnectionException whose errorInformation has the same `code`, `statusCode`, and `message` as `presenceError`.
-         */
-
-        /* A note on this test:
-         *
-         * RTP16c tells us that a presence operation on a channel in the SUSPENDED state will fail.
-         */
-
-        val presenceError = ErrorInfo(
-            "example of an error message", /* arbitrarily chosen */
-            400, /* fatal status code */
-            123 /* arbitrarily chosen */
-        )
-
-        runBlocking {
-            DefaultAblyTestScenarios.Connect.test(
-                DefaultAblyTestScenarios.Connect.GivenConfig(
-                    channelsContainsKey = false,
-                    channelsGetOverload = DefaultAblyTestEnvironment.ChannelsGetOverload.WITH_CHANNEL_OPTIONS,
-                    channelState = ChannelState.suspended,
-                    channelAttachBehaviour = DefaultAblyTestScenarios.GivenTypes.CompletionListenerMockBehaviour.NotMocked,
-                    presenceEnterBehaviour = DefaultAblyTestScenarios.GivenTypes.CompletionListenerMockBehaviour.Failure(
-                        presenceError
->>>>>>> af9f47cf
                     ),
                 )
             )
