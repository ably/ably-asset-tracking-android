--- conflicted
+++ resolved
@@ -1079,434 +1079,6 @@
         }
     }
 
-    /*
-    Observations from writing black-box tests for `disconnect`:
-
-    - When given a channel in certain states, it seems to fetch the channel’s state more than once. I have not tested what happens if a different state is returned on the second call.
-     */
-
-    @Test
-    fun `disconnect - when presence leave succeeds`() {
-        /* Given...
-         *
-         * ...that calling containsKey on the Channels instance returns true...
-         * ...and that calling `get` (the overload that does not accept a ChannelOptions object) on the Channels instance returns a channel...
-         * ...which, when told to leave presence, does so successfully...
-         *
-         * When...
-         *
-         * ...we call `disconnect` on the object under test,
-         *
-         * Then...
-         * ...in the following order, precisely the following things happen...
-         *
-         * ...it calls `containsKey` on the Channels instance...
-         * ...and calls `get` on the Channels instance...
-         * ...and tells the channel to leave presence...
-         * ...and calls `unsubscribe` on the channel and on its Presence instance...
-         * ...and fetches the channel’s name and calls `release` on the Channels instance...
-         * ...and the call to `disconnect` (on the object under test) succeeds.
-         */
-
-        runBlocking {
-            DefaultAblyTestScenarios.Disconnect.test(
-                DefaultAblyTestScenarios.Disconnect.GivenConfig(
-                    channelsContainsKey = true,
-                    mockChannelsGet = true,
-                    presenceLeaveBehaviour = DefaultAblyTestScenarios.GivenTypes.CompletionListenerMockBehaviour.Success
-                ),
-                DefaultAblyTestScenarios.Disconnect.ThenConfig(
-                    verifyChannelsGet = true,
-                    verifyPresenceLeave = true,
-                    verifyChannelUnsubscribeAndRelease = true,
-                )
-            )
-        }
-    }
-
-    @Test
-    fun `disconnect - when presence leave fails`() {
-        /* Given...
-         *
-         * ...that calling containsKey on the Channels instance returns true...
-         * ...and that calling `get` (the overload that does not accept a ChannelOptions object) on the Channels instance returns a channel...
-         * ...which, when told to leave presence, fails to do so with an arbitrarily-chosen error `presenceError`...
-         *
-         * When...
-         *
-         * ...we call `disconnect` on the object under test,
-         *
-         * Then...
-         * ...in the following order, precisely the following things happen...
-         *
-         * ...it calls `containsKey` on the Channels instance...
-         * ...and calls `get` on the Channels instance...
-         * ...and tells the channel to leave presence...
-         * ...and calls `unsubscribe` on the channel and on its Presence instance...
-         * ...and fetches the channel’s name and calls `release` on the Channels instance...
-         * ...and the call to `disconnect` (on the object under test) succeeds.
-         */
-
-        val presenceError = ErrorInfo(
-            "example of an error message", /* arbitrarily chosen */
-            123 /* arbitrarily chosen */
-        )
-
-        runBlocking {
-            DefaultAblyTestScenarios.Disconnect.test(
-                DefaultAblyTestScenarios.Disconnect.GivenConfig(
-                    channelsContainsKey = true,
-                    mockChannelsGet = true,
-                    presenceLeaveBehaviour = DefaultAblyTestScenarios.GivenTypes.CompletionListenerMockBehaviour.Failure(
-                        presenceError
-                    )
-                ),
-                DefaultAblyTestScenarios.Disconnect.ThenConfig(
-                    verifyChannelsGet = true,
-                    verifyPresenceLeave = true,
-                    verifyChannelUnsubscribeAndRelease = true,
-                )
-            )
-        }
-    }
-
-    @Test
-    fun `disconnect - when presence leave does not complete`() {
-        /*
-         * Given...
-         *
-         * ...that calling containsKey on the Channels instance returns true...
-         * ...and that calling `get` (the overload that does not accept a ChannelOptions object) on the Channels instance returns a channel...
-         * ...which, when told to leave presence, never finishes doing so...
-         *
-         * When...
-         *
-         * ...we call `disconnect` on the object under test,
-         *
-         * Then...
-         * ...in the following order, precisely the following things happen...
-         *
-         * ...it calls `containsKey` on the Channels instance...
-         * ...and calls `get` on the Channels instance...
-         * ...and tells the channel to leave presence...
-         * ...and calls `unsubscribe` on the channel and on its Presence instance...
-         * ...and fetches the channel’s name and calls `release` on the Channels instance...
-         * ...and the call to `disconnect` (on the object under test) succeeds after presence leave is timed out.
-         */
-
-        runBlocking {
-            DefaultAblyTestScenarios.Disconnect.test(
-                DefaultAblyTestScenarios.Disconnect.GivenConfig(
-                    channelsContainsKey = true,
-                    mockChannelsGet = true,
-                    presenceLeaveBehaviour = DefaultAblyTestScenarios.GivenTypes.CompletionListenerMockBehaviour.DoesNotComplete
-                ),
-                DefaultAblyTestScenarios.Disconnect.ThenConfig(
-                    verifyChannelsGet = true,
-                    verifyPresenceLeave = true,
-                    verifyChannelUnsubscribeAndRelease = true,
-                )
-            )
-        }
-    }
-
-    @Test
-    fun `disconnect - when channel doesn't exist`() {
-        /* Given...
-         *
-         * ...that calling containsKey on the Channels instance returns false...
-         *
-         * When...
-         *
-         * ...we call `disconnect` on the object under test,
-         *
-         * Then...
-         * ...in the following order, precisely the following things happen...
-         * ...it calls `containsKey` on the Channels instance...
-         * ...and the call to `disconnect` (on the object under test) succeeds.
-         */
-
-        runBlocking {
-            DefaultAblyTestScenarios.Disconnect.test(
-                DefaultAblyTestScenarios.Disconnect.GivenConfig(
-                    channelsContainsKey = false,
-                    mockChannelsGet = false,
-                    presenceLeaveBehaviour = DefaultAblyTestScenarios.GivenTypes.CompletionListenerMockBehaviour.NotMocked
-                ),
-                DefaultAblyTestScenarios.Disconnect.ThenConfig(
-                    verifyChannelsGet = false,
-                    verifyPresenceLeave = false,
-                    verifyChannelUnsubscribeAndRelease = false,
-                )
-            )
-        }
-    }
-
-<<<<<<< HEAD
-    /*
-    Observations from writing black-box tests for `startConnection`:
-=======
-    @Test
-    fun `updatePresenceData - when channel is in SUSPENDED state and then transitions to FAILED`() {
-        /* Given...
-         *
-         * ...that calling `containsKey` on the Channels instance returns true...
-         * ...and that calling `get` (the overload that does not accept a ChannelOptions object) on the Channels instance returns a channel in state SUSPENDED...
-         * ...which, when its `on` method is called, immediately calls the received listener with a channel state change whose `current` property is FAILED...
-         *
-         * When...
-         *
-         * ...we call `updatePresenceData` on the object under test,
-         *
-         * Then...
-         * ...in the following order, precisely the following things happen...
-         *
-         * ...it calls `containsKey` on the Channels instance...
-         * ...and calls `get` (the overload that does not accept a ChannelOptions object) on the Channels instance...
-         * ...and checks the channel’s state twice...
-         * ...and calls `on` on the channel...
-         * ...and the call to `updatePresenceData` (on the object under test) fails with a `ConnectionException` whose `errorInformation` has `code` 100000 and `message` "Timeout was thrown when waiting for channel to attach".
-         */
-
-        runBlocking {
-            DefaultAblyTestScenarios.UpdatePresenceData.test(
-                DefaultAblyTestScenarios.UpdatePresenceData.GivenConfig(
-                    channelsContainsKey = true,
-                    mockChannelsGet = true,
-                    initialChannelState = ChannelState.suspended,
-                    channelStateChangeBehaviour = DefaultAblyTestScenarios.GivenTypes.ChannelStateChangeBehaviour.EmitStateChange(
-                        current = ChannelState.failed
-                    ),
-                    presenceUpdateBehaviour = DefaultAblyTestScenarios.GivenTypes.CompletionListenerMockBehaviour.NotMocked
-                ),
-                DefaultAblyTestScenarios.UpdatePresenceData.ThenConfig(
-                    verifyChannelsGet = true,
-                    numberOfChannelStateFetchesToVerify = 2,
-                    verifyChannelOn = true,
-                    verifyChannelStateChangeCurrent = true,
-                    verifyChannelOff = false,
-                    verifyPresenceUpdate = false,
-                    resultOfUpdatePresenceCallOnObjectUnderTest = DefaultAblyTestScenarios.ThenTypes.ExpectedAsyncResult.Terminates(
-                        expectedResult = DefaultAblyTestScenarios.ThenTypes.ExpectedResult.FailureWithConnectionException(
-                            ErrorInformation(
-                                code = 100000,
-                                statusCode = 0,
-                                message = "Timeout was thrown when waiting for channel to attach",
-                                href = null,
-                                cause = null
-                            )
-                        )
-                    )
-                )
-            )
-        }
-    }
-
-    @Test
-    fun `updatePresenceData - when channel is in SUSPENDED state and then transitions to DETACHED`() {
-        /* Given...
-         *
-         * ...that calling `containsKey` on the Channels instance returns true...
-         * ...and that calling `get` (the overload that does not accept a ChannelOptions object) on the Channels instance returns a channel in state SUSPENDED...
-         * ...which, when its `on` method is called, immediately calls the received listener with a channel state change whose `current` property is DETACHED...
-         *
-         * When...
-         *
-         * ...we call `updatePresenceData` on the object under test,
-         *
-         * Then...
-         * ...in the following order, precisely the following things happen...
-         *
-         * ...it calls `containsKey` on the Channels instance...
-         * ...and calls `get` (the overload that does not accept a ChannelOptions object) on the Channels instance...
-         * ...and checks the channel’s state twice...
-         * ...and calls `on` on the channel...
-         * ...and the call to `updatePresenceData` (on the object under test) fails with a `ConnectionException` whose `errorInformation` has `code` 100000 and `message` "Timeout was thrown when waiting for channel to attach".
-         */
-
-        runBlocking {
-            DefaultAblyTestScenarios.UpdatePresenceData.test(
-                DefaultAblyTestScenarios.UpdatePresenceData.GivenConfig(
-                    channelsContainsKey = true,
-                    mockChannelsGet = true,
-                    initialChannelState = ChannelState.suspended,
-                    channelStateChangeBehaviour = DefaultAblyTestScenarios.GivenTypes.ChannelStateChangeBehaviour.EmitStateChange(
-                        current = ChannelState.detached
-                    ),
-                    presenceUpdateBehaviour = DefaultAblyTestScenarios.GivenTypes.CompletionListenerMockBehaviour.NotMocked
-                ),
-                DefaultAblyTestScenarios.UpdatePresenceData.ThenConfig(
-                    verifyChannelsGet = true,
-                    numberOfChannelStateFetchesToVerify = 2,
-                    verifyChannelOn = true,
-                    verifyChannelStateChangeCurrent = true,
-                    verifyChannelOff = false,
-                    verifyPresenceUpdate = false,
-                    resultOfUpdatePresenceCallOnObjectUnderTest = DefaultAblyTestScenarios.ThenTypes.ExpectedAsyncResult.Terminates(
-                        expectedResult = DefaultAblyTestScenarios.ThenTypes.ExpectedResult.FailureWithConnectionException(
-                            ErrorInformation(
-                                code = 100000,
-                                statusCode = 0,
-                                message = "Timeout was thrown when waiting for channel to attach",
-                                href = null,
-                                cause = null
-                            )
-                        )
-                    )
-                )
-            )
-        }
-    }
-
-    @Test
-    fun `updatePresenceData - when presence update fails`() {
-        /* Given...
-         *
-         * ...that calling `containsKey` on the Channels instance returns true...
-         * ...and that calling `get` (the overload that does not accept a ChannelOptions object) on the Channels instance returns a channel in the arbitrarily-chosen ATTACHED state...
-         * ...which, when told to update presence data, fails to do so with arbitrarily-chosen error `presenceError`,
-         *
-         * When...
-         *
-         * ...we call `updatePresenceData` on the object under test,
-         *
-         * Then...
-         * ...in the following order, precisely the following things happen...
-         *
-         * ...it calls `containsKey` on the Channels instance...
-         * ...and calls `get` (the overload that does not accept a ChannelOptions object) on the Channels instance...
-         * ...and checks the channel’s state once...
-         * ...and tells the channel to update presence data...
-         * ...and the call to `updatePresenceData` (on the object under test) fails with a ConnectionException whose errorInformation has the same `code` and `message` as `presenceError`.
-         */
-
-        val presenceError = ErrorInfo(
-            "example of an error message", /* arbitrarily chosen */
-            123 /* arbitrarily chosen */
-        )
-
-        runBlocking {
-            DefaultAblyTestScenarios.UpdatePresenceData.test(
-                DefaultAblyTestScenarios.UpdatePresenceData.GivenConfig(
-                    channelsContainsKey = true,
-                    mockChannelsGet = true,
-                    initialChannelState = ChannelState.attached, // arbitrarily chosen
-                    channelStateChangeBehaviour = DefaultAblyTestScenarios.GivenTypes.ChannelStateChangeBehaviour.NoBehaviour,
-                    presenceUpdateBehaviour = DefaultAblyTestScenarios.GivenTypes.CompletionListenerMockBehaviour.Failure(
-                        presenceError
-                    )
-                ),
-                DefaultAblyTestScenarios.UpdatePresenceData.ThenConfig(
-                    verifyChannelsGet = true,
-                    numberOfChannelStateFetchesToVerify = 1,
-                    verifyChannelOn = false,
-                    verifyChannelStateChangeCurrent = false,
-                    verifyChannelOff = false,
-                    verifyPresenceUpdate = true,
-                    resultOfUpdatePresenceCallOnObjectUnderTest = DefaultAblyTestScenarios.ThenTypes.ExpectedAsyncResult.Terminates(
-                        expectedResult = DefaultAblyTestScenarios.ThenTypes.ExpectedResult.FailureWithConnectionException(
-                            ErrorInformation(
-                                presenceError.code,
-                                0,
-                                presenceError.message,
-                                null,
-                                null
-                            )
-                        )
-                    )
-                )
-            )
-        }
-    }
-
-    @Test
-    fun `updatePresenceData - when presence update doesn't complete`() {
-        /* Given...
-         *
-         * ...that calling `containsKey` on the Channels instance returns true...
-         * ...and that calling `get` (the overload that does not accept a ChannelOptions object) on the Channels instance returns a channel in (arbitrarily chosen) state ATTACHED...
-         * ...which, when told to update presence data, never finishes doing so...
-         *
-         *
-         * When...
-         *
-         * ...we call `updatePresenceData` on the object under test,
-         *
-         * Then...
-         * ...in the following order, precisely the following things happen...
-         *
-         * ...it calls `containsKey` on the Channels instance...
-         * ...and calls `get` (the overload that does not accept a ChannelOptions object) on the Channels instance...
-         * ...and checks the channel’s state once...
-         * ...and tells the channel to update presence data...
-         * ...and the call to `updatePresenceData` (on the object under test) does not complete (see “Documenting the absence of built-in timeout” above).
-         */
-
-        runBlocking {
-            DefaultAblyTestScenarios.UpdatePresenceData.test(
-                DefaultAblyTestScenarios.UpdatePresenceData.GivenConfig(
-                    channelsContainsKey = true,
-                    mockChannelsGet = true,
-                    initialChannelState = ChannelState.attached, // arbitrarily chosen
-                    channelStateChangeBehaviour = DefaultAblyTestScenarios.GivenTypes.ChannelStateChangeBehaviour.NoBehaviour,
-                    presenceUpdateBehaviour = DefaultAblyTestScenarios.GivenTypes.CompletionListenerMockBehaviour.DoesNotComplete
-                ),
-                DefaultAblyTestScenarios.UpdatePresenceData.ThenConfig(
-                    verifyChannelsGet = true,
-                    numberOfChannelStateFetchesToVerify = 1,
-                    verifyChannelOn = false,
-                    verifyChannelStateChangeCurrent = false,
-                    verifyChannelOff = false,
-                    verifyPresenceUpdate = true,
-                    resultOfUpdatePresenceCallOnObjectUnderTest = DefaultAblyTestScenarios.ThenTypes.ExpectedAsyncResult.DoesNotTerminate(
-                        timeoutInMilliseconds = noTimeoutDemonstrationWaitingTimeInMilliseconds
-                    )
-                )
-            )
-        }
-    }
-
-    @Test
-    fun `updatePresenceData - when channel doesn't exist`() {
-        /* Given...
-         *
-         * ...that calling `containsKey` on the Channels instance returns false...
-         *
-         * When...
-         *
-         * ...we call `updatePresenceData` on the object under test,
-         *
-         * Then...
-         * ...in the following order, precisely the following things happen...
-         *
-         * ...it calls `containsKey` on the Channels instance...
-         * ...and the call to `updatePresenceData` (on the object under test) succeeds.
-         */
-
-        runBlocking {
-            DefaultAblyTestScenarios.UpdatePresenceData.test(
-                DefaultAblyTestScenarios.UpdatePresenceData.GivenConfig(
-                    channelsContainsKey = false,
-                    mockChannelsGet = false,
-                    initialChannelState = null,
-                    channelStateChangeBehaviour = DefaultAblyTestScenarios.GivenTypes.ChannelStateChangeBehaviour.NoBehaviour,
-                    presenceUpdateBehaviour = DefaultAblyTestScenarios.GivenTypes.CompletionListenerMockBehaviour.NotMocked
-                ),
-                DefaultAblyTestScenarios.UpdatePresenceData.ThenConfig(
-                    verifyChannelsGet = false,
-                    numberOfChannelStateFetchesToVerify = 0,
-                    verifyChannelOn = false,
-                    verifyChannelStateChangeCurrent = false,
-                    verifyChannelOff = false,
-                    verifyPresenceUpdate = false,
-                    resultOfUpdatePresenceCallOnObjectUnderTest = DefaultAblyTestScenarios.ThenTypes.ExpectedAsyncResult.Terminates(
-                        expectedResult = DefaultAblyTestScenarios.ThenTypes.ExpectedResult.Success
-                    )
-                )
-            )
-        }
-    }
-
     @Test
     fun `disconnect - when presence leave succeeds`() {
         /* Given...
@@ -1994,17 +1566,32 @@
          * ...it fetches the connection’s state once...
          * ...and the call to `startConnection` (on the object under test) succeeds.
          */
->>>>>>> af9f47cf
-
-    - When given a connection in certain states, it seems to fetch the connection’s state more than once. I have not tested what happens if a different state is returned on the second call.
-     */
-
-    @Test
-    fun `startConnection - when connection is in INITIALIZED state, and, after connect called, changes to CONNECTED`() {
-        /* Given...
-         *
-         * ...that the connection’s `state` property returns INITIALIZED...
-         * ...and that when the Realtime instance’s `connect` method is called, its connection’s `on` method immediately emits a connection state change whose `previous` is INITIALIZED, `current` is CONNECTED, `retryIn` is (arbitrarily-chosen) 0 and `reason` is (arbitrarily-chosen) null...
+
+        runBlocking {
+            DefaultAblyTestScenarios.StartConnection.test(
+                DefaultAblyTestScenarios.StartConnection.GivenConfig(
+                    initialConnectionState = ConnectionState.connected,
+                    connectionReasonBehaviour = DefaultAblyTestScenarios.GivenTypes.ConnectionReasonMockBehaviour.NotMocked,
+                    connectBehaviour = DefaultAblyTestScenarios.GivenTypes.ConnectionStateChangeBehaviour.NoBehaviour,
+                ),
+                DefaultAblyTestScenarios.StartConnection.ThenConfig(
+                    numberOfConnectionStateFetchesToVerify = 1,
+                    verifyConnectionReasonFetch = false,
+                    verifyConnectionOn = false,
+                    verifyConnect = false,
+                    verifyConnectionOff = false,
+                    resultOfStartConnectionCallOnObjectUnderTest = DefaultAblyTestScenarios.ThenTypes.ExpectedResult.Success
+                )
+            )
+        }
+    }
+
+    @Test
+    fun `startConnection - when, after connect called, connection changes to FAILED state`() {
+        /* Given...
+         *
+         * ...that the connection’s `state` property returns (arbitrarily chosen) INITIALIZED...
+         * ...and that when the Realtime instance’s `connect` method is called, its connection’s `on` method immediately emits a connection state change whose `previous` is INITIALIZED, `current` is FAILED, `retryIn` is (arbitrarily-chosen) 0 and `reason` is the arbitrarily-chosen error `connectionError`...
          *
          * When...
          *
@@ -2017,22 +1604,21 @@
          * ...and adds a listener to the connection using `on`...
          * ...and tells the Realtime instance to connect...
          * ...and removes a listener from the connection using `off`...
-         * ...and the call to `startConnection` (on the object under test) succeeds.
-         */
+         * ...and the call to `startConnection` (on the object under test) fails with a ConnectionException whose `code` and `message` are equal to those of `connectionError`.
+         */
+
+        val connectionError = ErrorInfo(
+            "example of an error message", /* arbitrarily chosen */
+            123 /* arbitrarily chosen */
+        )
 
         runBlocking {
             DefaultAblyTestScenarios.StartConnection.test(
                 DefaultAblyTestScenarios.StartConnection.GivenConfig(
-                    initialConnectionState = ConnectionState.initialized,
+                    initialConnectionState = ConnectionState.initialized, /* arbitrarily-chosen */
                     connectionReasonBehaviour = DefaultAblyTestScenarios.GivenTypes.ConnectionReasonMockBehaviour.NotMocked,
                     connectBehaviour = DefaultAblyTestScenarios.GivenTypes.ConnectionStateChangeBehaviour.EmitStateChange(
                         previous = ConnectionState.initialized,
-<<<<<<< HEAD
-                        current = ConnectionState.connected,
-                        retryIn = 0, /* arbitrarily-chosen */
-                        reason = null /* arbitrarily-chosen */
-                    ),
-=======
                         current = ConnectionState.failed,
                         retryIn = 0,
                         reason = connectionError
@@ -2058,52 +1644,6 @@
         }
     }
 
-    @Test
-    fun `startConnection - when, after connect is called, no connection state change occurs`() {
-        /* Given...
-         *
-         * ...that the connection’s `state` property returns (arbitrarily chosen) INITIALIZED...
-         *
-         * When...
-         *
-         * ...the `startConnection` method is called on the object under test...
-         *
-         * Then...
-         * ...in the following order, precisely the following things happen...
-         *
-         * ...it fetches the connection’s state 2 times...
-         * ...and adds a listener to the connection using `on`...
-         * ...and tells the Realtime instance to connect...
-         * ...and the call to `startConnection` (on the object under test) fails with a ConnectionException whose `errorInformation` has `code` 100000 and `message` "Timeout was thrown when waiting for Ably to connect".
-         */
-
-        runBlocking {
-            DefaultAblyTestScenarios.StartConnection.test(
-                DefaultAblyTestScenarios.StartConnection.GivenConfig(
-                    initialConnectionState = ConnectionState.initialized, /* arbitrarily-chosen */
-                    connectionReasonBehaviour = DefaultAblyTestScenarios.GivenTypes.ConnectionReasonMockBehaviour.NotMocked,
-                    connectBehaviour = DefaultAblyTestScenarios.GivenTypes.ConnectionStateChangeBehaviour.NoBehaviour,
-                ),
-                DefaultAblyTestScenarios.StartConnection.ThenConfig(
-                    numberOfConnectionStateFetchesToVerify = 2,
-                    verifyConnectionReasonFetch = false,
-                    verifyConnectionOn = true,
-                    verifyConnect = true,
-                    verifyConnectionOff = false,
-                    resultOfStartConnectionCallOnObjectUnderTest = DefaultAblyTestScenarios.ThenTypes.ExpectedResult.FailureWithConnectionException(
-                        ErrorInformation(
-                            code = 100000,
-                            statusCode = 0,
-                            message = "Timeout was thrown when waiting for Ably to connect",
-                            href = null,
-                            cause = null
-                        )
-                    )
-                )
-            )
-        }
-    }
-
     /*
     Observations from writing black-box tests for `stopConnection`:
 
@@ -2125,438 +1665,6 @@
          * ...in the following order, precisely the following things happen...
          *
          * ...it fetches the connection’s state 3 times...
-         * ...and the call to `stopConnection` (on the object under test) succeeds.
-         */
-
-        runBlocking {
-            DefaultAblyTestScenarios.StopConnection.test(
-                DefaultAblyTestScenarios.StopConnection.GivenConfig(
-                    initialConnectionState = ConnectionState.initialized,
-                    closeBehaviour = DefaultAblyTestScenarios.GivenTypes.ConnectionStateChangeBehaviour.EmitStateChange(
-                        previous = ConnectionState.initialized,
-                        current = ConnectionState.closed,
-                        retryIn = 0,
-                        reason = null
-                    )
-                ),
-                DefaultAblyTestScenarios.StopConnection.ThenConfig(
-                    numberOfConnectionStateFetchesToVerify = 3,
-                    verifyConnectionOn = false,
-                    verifyClose = false,
-                    verifyConnectionOff = false,
-                    resultOfStopConnectionCallOnObjectUnderTest = DefaultAblyTestScenarios.ThenTypes.ExpectedAsyncResult.Terminates(
-                        expectedResult = DefaultAblyTestScenarios.ThenTypes.ExpectedResult.Success
-                    )
->>>>>>> af9f47cf
-                ),
-                DefaultAblyTestScenarios.StartConnection.ThenConfig(
-                    numberOfConnectionStateFetchesToVerify = 2,
-                    verifyConnectionReasonFetch = false,
-                    verifyConnectionOn = true,
-                    verifyConnect = true,
-                    verifyConnectionOff = true,
-                    resultOfStartConnectionCallOnObjectUnderTest = DefaultAblyTestScenarios.ThenTypes.ExpectedResult.Success
-                )
-            )
-        }
-    }
-
-    @Test
-    fun `startConnection - when connection is in CONNECTING state and, after connect called, changes to CONNECTED`() {
-        /* Given...
-         *
-         * ...that the connection’s `state` property returns CONNECTING...
-         * ...and that when the Realtime instance’s `connect` method is called, its connection’s `on` method immediately emits a connection state change whose `previous` is CONNECTING, `current` is CONNECTED, `retryIn` is (arbitrarily-chosen) 0 and `reason` is (arbitrarily-chosen) null...
-         *
-         * When...
-         *
-         * ...the `startConnection` method is called on the object under test...
-         *
-         * Then...
-         * ...in the following order, precisely the following things happen...
-         *
-         * ...it fetches the connection’s state 2 times...
-         * ...and adds a listener to the connection using `on`...
-         * ...and tells the Realtime instance to connect...
-         * ...and removes a listener from the connection using `off`...
-         * ...and the call to `startConnection` (on the object under test) succeeds.
-         */
-
-        runBlocking {
-            DefaultAblyTestScenarios.StartConnection.test(
-                DefaultAblyTestScenarios.StartConnection.GivenConfig(
-                    initialConnectionState = ConnectionState.connecting,
-                    connectionReasonBehaviour = DefaultAblyTestScenarios.GivenTypes.ConnectionReasonMockBehaviour.NotMocked,
-                    connectBehaviour = DefaultAblyTestScenarios.GivenTypes.ConnectionStateChangeBehaviour.EmitStateChange(
-                        previous = ConnectionState.connecting,
-                        current = ConnectionState.connected,
-                        retryIn = 0, /* arbitrarily-chosen */
-                        reason = null /* arbitrarily-chosen */
-                    ),
-                ),
-                DefaultAblyTestScenarios.StartConnection.ThenConfig(
-                    numberOfConnectionStateFetchesToVerify = 2,
-                    verifyConnectionReasonFetch = false,
-                    verifyConnectionOn = true,
-                    verifyConnect = true,
-                    verifyConnectionOff = true,
-                    resultOfStartConnectionCallOnObjectUnderTest = DefaultAblyTestScenarios.ThenTypes.ExpectedResult.Success
-                )
-            )
-        }
-    }
-
-    @Test
-    fun `startConnection - when connection is in DISCONNECTED state and, after connect called, changes to CONNECTED`() {
-        /* Given...
-         *
-         * ...that the connection’s `state` property returns DISCONNECTED...
-         * ...and that when the Realtime instance’s `connect` method is called, its connection’s `on` method immediately emits a connection state change whose `previous` is DISCONNECTED, `current` is CONNECTED, `retryIn` is (arbitrarily-chosen) 0 and `reason` is (arbitrarily-chosen) null...
-         *
-         * When...
-         *
-         * ...the `startConnection` method is called on the object under test...
-         *
-         * Then...
-         * ...in the following order, precisely the following things happen...
-         *
-         * ...it fetches the connection’s state 2 times...
-         * ...and adds a listener to the connection using `on`...
-         * ...and tells the Realtime instance to connect...
-         * ...and removes a listener from the connection using `off`...
-         * ...and the call to `startConnection` (on the object under test) succeeds.
-         */
-
-        runBlocking {
-            DefaultAblyTestScenarios.StartConnection.test(
-                DefaultAblyTestScenarios.StartConnection.GivenConfig(
-                    initialConnectionState = ConnectionState.disconnected,
-                    connectionReasonBehaviour = DefaultAblyTestScenarios.GivenTypes.ConnectionReasonMockBehaviour.NotMocked,
-                    connectBehaviour = DefaultAblyTestScenarios.GivenTypes.ConnectionStateChangeBehaviour.EmitStateChange(
-                        previous = ConnectionState.disconnected,
-                        current = ConnectionState.connected,
-                        retryIn = 0,
-                        reason = null
-                    ),
-                ),
-                DefaultAblyTestScenarios.StartConnection.ThenConfig(
-                    numberOfConnectionStateFetchesToVerify = 2,
-                    verifyConnectionReasonFetch = false,
-                    verifyConnectionOn = true,
-                    verifyConnect = true,
-                    verifyConnectionOff = true,
-                    resultOfStartConnectionCallOnObjectUnderTest = DefaultAblyTestScenarios.ThenTypes.ExpectedResult.Success
-                )
-            )
-        }
-    }
-
-    @Test
-    fun `startConnection - when connection is in SUSPENDED state and, after connect called, changes to CONNECTED`() {
-        /* Given...
-         *
-         * ...that the connection’s `state` property returns SUSPENDED...
-         * ...and that when the Realtime instance’s `connect` method is called, its connection’s `on` method immediately emits a connection state change whose `previous` is SUSPENDED, `current` is CONNECTED, `retryIn` is (arbitrarily-chosen) 0 and `reason` is (arbitrarily-chosen) null...
-         *
-         * When...
-         *
-         * ...the `startConnection` method is called on the object under test...
-         *
-         * Then...
-         * ...in the following order, precisely the following things happen...
-         *
-         * ...it fetches the connection’s state 2 times...
-         * ...and adds a listener to the connection using `on`...
-         * ...and tells the Realtime instance to connect...
-         * ...and removes a listener from the connection using `off`...
-         * ...and the call to `startConnection` (on the object under test) succeeds.
-         */
-
-        runBlocking {
-            DefaultAblyTestScenarios.StartConnection.test(
-                DefaultAblyTestScenarios.StartConnection.GivenConfig(
-                    initialConnectionState = ConnectionState.suspended,
-                    connectionReasonBehaviour = DefaultAblyTestScenarios.GivenTypes.ConnectionReasonMockBehaviour.NotMocked,
-                    connectBehaviour = DefaultAblyTestScenarios.GivenTypes.ConnectionStateChangeBehaviour.EmitStateChange(
-                        previous = ConnectionState.suspended,
-                        current = ConnectionState.connected,
-                        retryIn = 0,
-                        reason = null
-                    ),
-                ),
-                DefaultAblyTestScenarios.StartConnection.ThenConfig(
-                    numberOfConnectionStateFetchesToVerify = 2,
-                    verifyConnectionReasonFetch = false,
-                    verifyConnectionOn = true,
-                    verifyConnect = true,
-                    verifyConnectionOff = true,
-                    resultOfStartConnectionCallOnObjectUnderTest = DefaultAblyTestScenarios.ThenTypes.ExpectedResult.Success
-                )
-            )
-        }
-    }
-
-    @Test
-    fun `startConnection - when connection is in CLOSING state and, after connect called, changes to CONNECTED`() {
-        /* Given...
-         *
-         * ...that the connection’s `state` property returns CLOSING...
-         * ...and that when the Realtime instance’s `connect` method is called, its connection’s `on` method immediately emits a connection state change whose `previous` is CLOSING, `current` is CONNECTED, `retryIn` is (arbitrarily-chosen) 0 and `reason` is (arbitrarily-chosen) null...
-         *
-         * When...
-         *
-         * ...the `startConnection` method is called on the object under test...
-         *
-         * Then...
-         * ...in the following order, precisely the following things happen...
-         *
-         * ...it fetches the connection’s state 2 times...
-         * ...and adds a listener to the connection using `on`...
-         * ...and tells the Realtime instance to connect...
-         * ...and removes a listener from the connection using `off`...
-         * ...and the call to `startConnection` (on the object under test) succeeds.
-         */
-
-        runBlocking {
-            DefaultAblyTestScenarios.StartConnection.test(
-                DefaultAblyTestScenarios.StartConnection.GivenConfig(
-                    initialConnectionState = ConnectionState.closing,
-                    connectionReasonBehaviour = DefaultAblyTestScenarios.GivenTypes.ConnectionReasonMockBehaviour.NotMocked,
-                    connectBehaviour = DefaultAblyTestScenarios.GivenTypes.ConnectionStateChangeBehaviour.EmitStateChange(
-                        previous = ConnectionState.closing,
-                        current = ConnectionState.connected,
-                        retryIn = 0,
-                        reason = null
-                    ),
-                ),
-                DefaultAblyTestScenarios.StartConnection.ThenConfig(
-                    numberOfConnectionStateFetchesToVerify = 2,
-                    verifyConnectionReasonFetch = false,
-                    verifyConnectionOn = true,
-                    verifyConnect = true,
-                    verifyConnectionOff = true,
-                    resultOfStartConnectionCallOnObjectUnderTest = DefaultAblyTestScenarios.ThenTypes.ExpectedResult.Success
-                )
-            )
-        }
-    }
-
-    @Test
-    fun `startConnection - when connection is in CLOSED state and, after connect called, changes to CONNECTED`() {
-        /* Given...
-         *
-         * ...that the connection’s `state` property returns CLOSED...
-         * ...and that when the Realtime instance’s `connect` method is called, its connection’s `on` method immediately emits a connection state change whose `previous` is CLOSED, `current` is CONNECTED, `retryIn` is (arbitrarily-chosen) 0 and `reason` is (arbitrarily-chosen) null...
-         *
-         * When...
-         *
-         * ...the `startConnection` method is called on the object under test...
-         *
-         * Then...
-         * ...in the following order, precisely the following things happen...
-         *
-         * ...it fetches the connection’s state 2 times...
-         * ...and adds a listener to the connection using `on`...
-         * ...and tells the Realtime instance to connect...
-         * ...and removes a listener from the connection using `off`...
-         * ...and the call to `startConnection` (on the object under test) succeeds.
-         */
-
-        runBlocking {
-            DefaultAblyTestScenarios.StartConnection.test(
-                DefaultAblyTestScenarios.StartConnection.GivenConfig(
-                    initialConnectionState = ConnectionState.closed,
-                    connectionReasonBehaviour = DefaultAblyTestScenarios.GivenTypes.ConnectionReasonMockBehaviour.NotMocked,
-                    connectBehaviour = DefaultAblyTestScenarios.GivenTypes.ConnectionStateChangeBehaviour.EmitStateChange(
-                        previous = ConnectionState.closed,
-                        current = ConnectionState.connected,
-                        retryIn = 0,
-                        reason = null
-                    ),
-                ),
-                DefaultAblyTestScenarios.StartConnection.ThenConfig(
-                    numberOfConnectionStateFetchesToVerify = 2,
-                    verifyConnectionReasonFetch = false,
-                    verifyConnectionOn = true,
-                    verifyConnect = true,
-                    verifyConnectionOff = true,
-                    resultOfStartConnectionCallOnObjectUnderTest = DefaultAblyTestScenarios.ThenTypes.ExpectedResult.Success
-                )
-            )
-        }
-    }
-
-    @Test
-    fun `startConnection - when connection is in FAILED state`() {
-        /* Given...
-         *
-         * ...that the connection’s `state` property returns FAILED...
-         * ...and that the connection’s `reason` property returns the arbitrarily-chosen error `connectionReason`...
-         *
-         * When...
-         *
-         * ...the `startConnection` method is called on the object under test...
-         *
-         * Then...
-         * ...in the following order, precisely the following things happen...
-         *
-         * ...it fetches the connection’s state 2 times...
-         * ...and fetches the connection’s `reason`...
-         * ...and the call to `startConnection` (on the object under test) fails with a ConnectionException whose `code` and `message` are equal to those of `connectionReason`.
-         */
-
-        val connectionReason = ErrorInfo(
-            "example of an error message", /* arbitrarily chosen */
-            123 /* arbitrarily chosen */
-        )
-
-        runBlocking {
-            DefaultAblyTestScenarios.StartConnection.test(
-                DefaultAblyTestScenarios.StartConnection.GivenConfig(
-                    initialConnectionState = ConnectionState.failed,
-                    connectionReasonBehaviour = DefaultAblyTestScenarios.GivenTypes.ConnectionReasonMockBehaviour.Mocked(
-                        connectionReason
-                    ),
-                    connectBehaviour = DefaultAblyTestScenarios.GivenTypes.ConnectionStateChangeBehaviour.NoBehaviour
-                ),
-                DefaultAblyTestScenarios.StartConnection.ThenConfig(
-                    numberOfConnectionStateFetchesToVerify = 2,
-                    verifyConnectionReasonFetch = true,
-                    verifyConnectionOn = false,
-                    verifyConnect = false,
-                    verifyConnectionOff = false,
-                    resultOfStartConnectionCallOnObjectUnderTest = DefaultAblyTestScenarios.ThenTypes.ExpectedResult.FailureWithConnectionException(
-                        ErrorInformation(
-                            connectionReason.code,
-                            0,
-                            connectionReason.message,
-                            null,
-                            null
-                        )
-                    )
-                )
-            )
-        }
-    }
-
-    @Test
-    fun `startConnection - when connection is in CONNECTED state`() {
-        /* Given...
-         *
-         * ...that the connection’s `state` property returns CONNECTED...
-         *
-         * When...
-         *
-         * ...the `startConnection` method is called on the object under test...
-         *
-         * Then...
-         * ...in the following order, precisely the following things happen...
-         *
-         * ...it fetches the connection’s state once...
-         * ...and the call to `startConnection` (on the object under test) succeeds.
-         */
-
-        runBlocking {
-            DefaultAblyTestScenarios.StartConnection.test(
-                DefaultAblyTestScenarios.StartConnection.GivenConfig(
-                    initialConnectionState = ConnectionState.connected,
-                    connectionReasonBehaviour = DefaultAblyTestScenarios.GivenTypes.ConnectionReasonMockBehaviour.NotMocked,
-                    connectBehaviour = DefaultAblyTestScenarios.GivenTypes.ConnectionStateChangeBehaviour.NoBehaviour,
-                ),
-                DefaultAblyTestScenarios.StartConnection.ThenConfig(
-                    numberOfConnectionStateFetchesToVerify = 1,
-                    verifyConnectionReasonFetch = false,
-                    verifyConnectionOn = false,
-                    verifyConnect = false,
-                    verifyConnectionOff = false,
-                    resultOfStartConnectionCallOnObjectUnderTest = DefaultAblyTestScenarios.ThenTypes.ExpectedResult.Success
-                )
-            )
-        }
-    }
-
-    @Test
-    fun `startConnection - when, after connect called, connection changes to FAILED state`() {
-        /* Given...
-         *
-         * ...that the connection’s `state` property returns (arbitrarily chosen) INITIALIZED...
-         * ...and that when the Realtime instance’s `connect` method is called, its connection’s `on` method immediately emits a connection state change whose `previous` is INITIALIZED, `current` is FAILED, `retryIn` is (arbitrarily-chosen) 0 and `reason` is the arbitrarily-chosen error `connectionError`...
-         *
-         * When...
-         *
-         * ...the `startConnection` method is called on the object under test...
-         *
-         * Then...
-         * ...in the following order, precisely the following things happen...
-         *
-         * ...it fetches the connection’s state 2 times...
-         * ...and adds a listener to the connection using `on`...
-         * ...and tells the Realtime instance to connect...
-         * ...and removes a listener from the connection using `off`...
-         * ...and the call to `startConnection` (on the object under test) fails with a ConnectionException whose `code` and `message` are equal to those of `connectionError`.
-         */
-
-        val connectionError = ErrorInfo(
-            "example of an error message", /* arbitrarily chosen */
-            123 /* arbitrarily chosen */
-        )
-
-        runBlocking {
-            DefaultAblyTestScenarios.StartConnection.test(
-                DefaultAblyTestScenarios.StartConnection.GivenConfig(
-                    initialConnectionState = ConnectionState.initialized, /* arbitrarily-chosen */
-                    connectionReasonBehaviour = DefaultAblyTestScenarios.GivenTypes.ConnectionReasonMockBehaviour.NotMocked,
-                    connectBehaviour = DefaultAblyTestScenarios.GivenTypes.ConnectionStateChangeBehaviour.EmitStateChange(
-                        previous = ConnectionState.initialized,
-                        current = ConnectionState.failed,
-                        retryIn = 0,
-                        reason = connectionError
-                    ),
-                ),
-                DefaultAblyTestScenarios.StartConnection.ThenConfig(
-                    numberOfConnectionStateFetchesToVerify = 2,
-                    verifyConnectionReasonFetch = false,
-                    verifyConnectionOn = true,
-                    verifyConnect = true,
-                    verifyConnectionOff = true,
-                    resultOfStartConnectionCallOnObjectUnderTest = DefaultAblyTestScenarios.ThenTypes.ExpectedResult.FailureWithConnectionException(
-                        ErrorInformation(
-                            connectionError.code,
-                            0,
-                            connectionError.message,
-                            null,
-                            null
-                        )
-                    )
-                )
-            )
-        }
-    }
-
-    /*
-    Observations from writing black-box tests for `stopConnection`:
-
-    - When given a connection in certain states, it seems to fetch the connection’s state more than once. I have not tested what happens if a different state is returned on the second call.
-    */
-
-    @Test
-    fun `stopConnection - when connection is in INITIALIZED state and, after close called, changes to CLOSED`() {
-        /* Given...
-         *
-         * ...that the connection’s `state` property returns INITIALIZED...
-         * ...and that when the Realtime instance’s `close` method is called, its connection’s `on` method immediately emits a connection state change whose `previous` is INITIALIZED, `current` is CLOSED, `retryIn` is (arbitrarily-chosen) 0 and `reason` is (arbitrarily-chosen) null...
-         *
-         * When...
-         *
-         * ...`stopConnection` is called on the object under test...
-         *
-         * Then...
-         * ...in the following order, precisely the following things happen...
-         *
-         * ...it fetches the connection’s state 3 times...
-         * ...and adds a listener to the connection using `on`...
-         * ...and tells the Realtime instance to close...
-         * ...and removes a listener from the connection using `off`...
          * ...and the call to `stopConnection` (on the object under test) succeeds.
          */
 
