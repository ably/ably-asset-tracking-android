--- conflicted
+++ resolved
@@ -315,14 +315,10 @@
                     ably.channels.get(channelName, channelOptions)
                 scope.launch {
                     try {
-<<<<<<< HEAD
-                        enterChannelPresence(channel, presenceData)
-=======
                         if (channel.isDetachedOrFailed()) {
                             channel.attachSuspending()
                         }
-                        channel.enterPresenceSuspending(presenceData)
->>>>>>> 51f1d0da
+                        enterChannelPresence(channel, presenceData)
                         channels[trackableId] = channel
                         callback(Result.success(Unit))
                     } catch (connectionException: ConnectionException) {
@@ -749,10 +745,7 @@
             }
         }
     }
-<<<<<<< HEAD
-=======
 
     private fun Channel.isDetachedOrFailed(): Boolean =
         state == ChannelState.detached || state == ChannelState.failed
->>>>>>> 51f1d0da
 }