--- conflicted
+++ resolved
@@ -244,9 +244,6 @@
 private const val AGENT_HEADER_NAME = "ably-asset-tracking-android"
 private const val AUTH_TOKEN_CAPABILITY_ERROR_CODE = 40160
 
-<<<<<<< HEAD
-class DefaultAbly : Ably {
-=======
 class DefaultAbly
 /**
  * @throws ConnectionException if something goes wrong during Ably SDK initialization.
@@ -256,18 +253,12 @@
     connectionConfiguration: ConnectionConfiguration,
     private val logHandler: LogHandler?,
 ) : Ably {
->>>>>>> 3b15763d
     private val gson = Gson()
     private val ably: AblySdkRealtime
     private val scope = CoroutineScope(Dispatchers.IO + SupervisorJob())
-    private val logHandler: LogHandler?
     private val TAG = createLoggingTag(this)
 
-    /**
-     * @throws ConnectionException if something goes wrong during Ably SDK initialization.
-     */
-    constructor(connectionConfiguration: ConnectionConfiguration, logHandler: LogHandler?) {
-        this.logHandler = logHandler
+    init {
         try {
             val clientOptions = connectionConfiguration.authentication.clientOptions.apply {
                 this.agents = mapOf(AGENT_HEADER_NAME to BuildConfig.VERSION_NAME)
@@ -291,11 +282,6 @@
                 logHandler?.w("$TAG Failed to create an Ably instance", it)
             }
         }
-    }
-
-    constructor(ablyRealtime: AblyRealtime, logHandler: LogHandler?) {
-        this.logHandler = logHandler
-        ably = ablyRealtime
     }
 
     private fun logMessage(severity: Int, tag: String?, message: String?, throwable: Throwable?) {
