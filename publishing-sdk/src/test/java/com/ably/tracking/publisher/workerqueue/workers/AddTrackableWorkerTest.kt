package com.ably.tracking.publisher.workerqueue.workers

import com.ably.tracking.TrackableState
import com.ably.tracking.common.Ably
import com.ably.tracking.common.ResultHandler
import com.ably.tracking.publisher.Trackable
import com.ably.tracking.publisher.guards.TrackableRemovalGuard
import com.ably.tracking.publisher.workerqueue.results.AddTrackableWorkResult
import com.ably.tracking.test.common.mockSuspendingConnectFailure
import com.ably.tracking.test.common.mockSuspendingConnectSuccess
import io.mockk.mockk
import io.mockk.spyk
import io.mockk.verify
import kotlinx.coroutines.flow.MutableStateFlow
import kotlinx.coroutines.flow.StateFlow
import kotlinx.coroutines.runBlocking
import org.junit.Assert
import org.junit.Before
import org.junit.Test

class AddTrackableWorkerTest {
    private lateinit var worker: AddTrackableWorker

    // dependencies
    private val resultCallbackFunction = mockk<ResultHandler<StateFlow<TrackableState>>>()
    private val ably = mockk<Ably>(relaxed = true)
    private val trackableRemovalGuard = mockk<TrackableRemovalGuard>()
    private val trackable = Trackable("testtrackable")

    @Before
    fun setUp() {
        worker = AddTrackableWorker(trackable, resultCallbackFunction, ably)
    }

    @Test
    fun `doWork returns asyncWork when trackable is not added and not being added`() {
        // given
<<<<<<< HEAD
        val publisherProperties = FakeProperties(FakeDuplicateGuard(false), trackableRemovalGuard)
=======
        val publisherProperties = FakeProperties(FakeDuplicateGuard(false))

>>>>>>> 8ceee9d5
        // when
        val result = worker.doWork(publisherProperties)

        // then
        Assert.assertNotNull(result.asyncWork)
    }

    @Test
    fun `doWork triggers dublicateTrackableGuard startAddingTrackable when adding trackable in clean state`() {
        // given
        // need to use spy to use verify
        val guard = spyk(FakeDuplicateGuard(false))
        val publisherProperties = FakeProperties(guard, trackableRemovalGuard)

        // when
        worker.doWork(publisherProperties)

        // then
        verify(exactly = 1) {
            guard.startAddingTrackable(trackable)
        }
    }

    @Test
    fun `doWork returns empty result if trackable is being added`() {
        // given
<<<<<<< HEAD
        val publisherProperties = FakeProperties(FakeDuplicateGuard(true), trackableRemovalGuard)
=======
        val publisherProperties = FakeProperties(FakeDuplicateGuard(true))

>>>>>>> 8ceee9d5
        // when
        val result = worker.doWork(publisherProperties)

        // then
        Assert.assertNull(result.asyncWork)
        Assert.assertNull(result.syncWorkResult)
    }

    @Test
    fun `doWork triggers dublicateTrackableGuard saveDuplicateAddHandler when adding trackable that is being added`() {
        // given
        val guard = spyk(FakeDuplicateGuard(true))
        val publisherProperties = FakeProperties(guard, trackableRemovalGuard)

        // when
        worker.doWork(publisherProperties)

        // then
        verify(exactly = 1) {
            guard.saveDuplicateAddHandler(trackable, resultCallbackFunction)
        }
    }

    @Test
    fun `doWork returns AlreadyIn result if trackable is already added`() {
        // given
        val publisherProperties = FakeProperties(FakeDuplicateGuard(false), trackableRemovalGuard)
        publisherProperties.trackables.add(trackable)
        publisherProperties.trackableStateFlows[trackable.id] = MutableStateFlow(TrackableState.Online)

        // when
        val result = worker.doWork(publisherProperties)

        // then
        Assert.assertNull(result.asyncWork)
        Assert.assertTrue(result.syncWorkResult is AddTrackableWorkResult.AlreadyIn)

        // also make sure it has the right content
        val alreadyIn = result.syncWorkResult as AddTrackableWorkResult.AlreadyIn
        Assert.assertEquals(alreadyIn.handler, resultCallbackFunction)
        Assert.assertEquals(alreadyIn.trackableStateFlow, publisherProperties.trackableStateFlows[trackable.id])
    }

    // async work tests
    @Test
    fun `Async work returns successful result on successful connection`() {
        runBlocking {
            // given
            val publisherProperties = spyk(FakeProperties(FakeDuplicateGuard(false), trackableRemovalGuard))
            ably.mockSuspendingConnectSuccess(trackable.id)

            // when
            val result = worker.doWork(publisherProperties)

            // then
            // first make sure there is an asyncwork
            Assert.assertNotNull(result.asyncWork)
            result.asyncWork?.let {
                val asyncWorkResult = it()
                Assert.assertTrue(asyncWorkResult is AddTrackableWorkResult.Success)
                // also check content
                val success = asyncWorkResult as AddTrackableWorkResult.Success
                Assert.assertTrue(success.trackable == trackable)
                Assert.assertTrue(success.handler == resultCallbackFunction)
            }
        }
    }

    @Test
    fun `Async work returns failed result on failed connection`() {
        runBlocking {
            // given
            val publisherProperties = spyk(FakeProperties(FakeDuplicateGuard(false), trackableRemovalGuard))
            ably.mockSuspendingConnectFailure(trackable.id)

            // when
            val result = worker.doWork(publisherProperties)

            // then
            // first make sure there is an asyncwork
            Assert.assertNotNull(result.asyncWork)
            result.asyncWork?.let {
                val asyncWorkResult = it()
                Assert.assertTrue(asyncWorkResult is AddTrackableWorkResult.Fail)
                // also check content
                val fail = asyncWorkResult as AddTrackableWorkResult.Fail
                Assert.assertTrue(fail.trackable == trackable)
                Assert.assertTrue(fail.handler == resultCallbackFunction)
            }
        }
    }
}<|MERGE_RESOLUTION|>--- conflicted
+++ resolved
@@ -35,12 +35,8 @@
     @Test
     fun `doWork returns asyncWork when trackable is not added and not being added`() {
         // given
-<<<<<<< HEAD
-        val publisherProperties = FakeProperties(FakeDuplicateGuard(false), trackableRemovalGuard)
-=======
         val publisherProperties = FakeProperties(FakeDuplicateGuard(false))
 
->>>>>>> 8ceee9d5
         // when
         val result = worker.doWork(publisherProperties)
 
@@ -67,12 +63,8 @@
     @Test
     fun `doWork returns empty result if trackable is being added`() {
         // given
-<<<<<<< HEAD
-        val publisherProperties = FakeProperties(FakeDuplicateGuard(true), trackableRemovalGuard)
-=======
         val publisherProperties = FakeProperties(FakeDuplicateGuard(true))
 
->>>>>>> 8ceee9d5
         // when
         val result = worker.doWork(publisherProperties)
 
