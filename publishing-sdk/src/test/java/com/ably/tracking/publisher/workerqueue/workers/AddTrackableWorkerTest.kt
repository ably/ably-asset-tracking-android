--- conflicted
+++ resolved
@@ -34,25 +34,16 @@
 
     @Test
     fun `doWork returns asyncWork when trackable is not added and not being added`() {
-<<<<<<< HEAD
         runBlocking {
             // given
             val publisherProperties = FakeProperties(FakeDuplicateGuard(false), trackableRemovalGuard)
+
             // when
             val result = worker.doWork(publisherProperties)
+
             // then
             Assert.assertNotNull(result.asyncWork)
         }
-=======
-        // given
-        val publisherProperties = FakeProperties(FakeDuplicateGuard(false), TrackableRemovalGuard())
-
-        // when
-        val result = worker.doWork(publisherProperties)
-
-        // then
-        Assert.assertNotNull(result.asyncWork)
->>>>>>> 54670560
     }
 
     @Test
@@ -75,27 +66,17 @@
 
     @Test
     fun `doWork returns empty result if trackable is being added`() {
-<<<<<<< HEAD
         runBlocking {
             // given
             val publisherProperties = FakeProperties(FakeDuplicateGuard(true), trackableRemovalGuard)
+
             // when
             val result = worker.doWork(publisherProperties)
+
             // then
             Assert.assertNull(result.asyncWork)
             Assert.assertNull(result.syncWorkResult)
         }
-=======
-        // given
-        val publisherProperties = FakeProperties(FakeDuplicateGuard(true), TrackableRemovalGuard())
-
-        // when
-        val result = worker.doWork(publisherProperties)
-
-        // then
-        Assert.assertNull(result.asyncWork)
-        Assert.assertNull(result.syncWorkResult)
->>>>>>> 54670560
     }
 
     @Test
@@ -117,40 +98,24 @@
 
     @Test
     fun `doWork returns AlreadyIn result if trackable is already added`() {
-<<<<<<< HEAD
         runBlocking {
             // given
             val publisherProperties = FakeProperties(FakeDuplicateGuard(false), trackableRemovalGuard)
             publisherProperties.trackables.add(trackable)
             publisherProperties.trackableStateFlows[trackable.id] = MutableStateFlow(TrackableState.Online)
+
             // when
             val result = worker.doWork(publisherProperties)
+
             // then
             Assert.assertNull(result.asyncWork)
             Assert.assertTrue(result.syncWorkResult is AddTrackableWorkResult.AlreadyIn)
+
             // also make sure it has the right content
             val alreadyIn = result.syncWorkResult as AddTrackableWorkResult.AlreadyIn
             Assert.assertTrue(alreadyIn.callbackFunction == resultCallbackFunction)
             Assert.assertTrue(alreadyIn.trackableStateFlow == publisherProperties.trackableStateFlows[trackable.id])
         }
-=======
-        // given
-        val publisherProperties = FakeProperties(FakeDuplicateGuard(false), trackableRemovalGuard)
-        publisherProperties.trackables.add(trackable)
-        publisherProperties.trackableStateFlows[trackable.id] = MutableStateFlow(TrackableState.Online)
-
-        // when
-        val result = worker.doWork(publisherProperties)
-
-        // then
-        Assert.assertNull(result.asyncWork)
-        Assert.assertTrue(result.syncWorkResult is AddTrackableWorkResult.AlreadyIn)
-
-        // also make sure it has the right content
-        val alreadyIn = result.syncWorkResult as AddTrackableWorkResult.AlreadyIn
-        Assert.assertTrue(alreadyIn.callbackFunction == resultCallbackFunction)
-        Assert.assertTrue(alreadyIn.trackableStateFlow == publisherProperties.trackableStateFlows[trackable.id])
->>>>>>> 54670560
     }
 
     // async work tests
