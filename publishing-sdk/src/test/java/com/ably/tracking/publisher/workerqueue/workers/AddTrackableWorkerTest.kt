--- conflicted
+++ resolved
@@ -104,13 +104,8 @@
 
         // also make sure it has the right content
         val alreadyIn = result.syncWorkResult as AddTrackableWorkResult.AlreadyIn
-<<<<<<< HEAD
         Assert.assertTrue(alreadyIn.callbackFunction == resultCallbackFunction)
         Assert.assertTrue(alreadyIn.trackableStateFlow == publisherProperties.trackableStateFlows[trackable.id])
-=======
-        Assert.assertEquals(alreadyIn.handler, resultCallbackFunction)
-        Assert.assertEquals(alreadyIn.trackableStateFlow, publisherProperties.trackableStateFlows[trackable.id])
->>>>>>> 5ceb92bd
     }
 
     // async work tests
