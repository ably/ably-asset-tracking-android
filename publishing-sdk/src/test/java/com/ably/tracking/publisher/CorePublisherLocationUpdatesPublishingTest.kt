package com.ably.tracking.publisher

import android.annotation.SuppressLint
import com.ably.tracking.Accuracy
import com.ably.tracking.Location
import com.ably.tracking.LocationUpdateType
import com.ably.tracking.Resolution
import com.ably.tracking.TrackableState
import com.ably.tracking.common.Ably
import com.ably.tracking.test.common.createLocation
import com.ably.tracking.test.common.mockCreateConnectionSuccess
import com.ably.tracking.test.common.mockSendEnhancedLocationFailure
import com.ably.tracking.test.common.mockSendEnhancedLocationFailureThenSuccess
import com.ably.tracking.test.common.mockSendEnhancedLocationSuccess
import com.ably.tracking.test.common.mockSendRawLocationSuccess
import io.mockk.every
import io.mockk.mockk
import io.mockk.verify
import java.util.UUID
import kotlin.coroutines.resume
import kotlin.coroutines.resumeWithException
import kotlin.coroutines.suspendCoroutine
import kotlinx.coroutines.Dispatchers
import kotlinx.coroutines.delay
import kotlinx.coroutines.flow.StateFlow
import kotlinx.coroutines.runBlocking
import org.junit.Test

class CorePublisherLocationUpdatesPublishingTest {
    private val ably = mockk<Ably>(relaxed = true)
    private val mapbox = mockk<Mapbox>(relaxed = true)
    private val resolutionPolicy = mockk<ResolutionPolicy>(relaxed = true)
    private val resolutionPolicyFactory = object : ResolutionPolicy.Factory {
        override fun createResolutionPolicy(hooks: ResolutionPolicy.Hooks, methods: ResolutionPolicy.Methods) =
            resolutionPolicy
    }

    @SuppressLint("MissingPermission")
    private val corePublisher: CorePublisher =
        createCorePublisher(ably, mapbox, resolutionPolicyFactory, RoutingProfile.DRIVING, null, false)

    @Test
    fun `Should send a message only once if publishing it succeeds`() {
        // given
        val trackableId = UUID.randomUUID().toString()
        mockAllTrackablesResolution(Resolution(Accuracy.MAXIMUM, 0, 0.0))
        addTrackable(Trackable(trackableId))
        ably.mockSendEnhancedLocationSuccess(trackableId)

        // when
        corePublisher.enqueue(createEnhancedLocationChangedEvent(createLocation()))

        // then
        runBlocking {
            delay(500) // we're assuming that within this time all events will be processed or at least placed in the queue in the final order
            stopCorePublisher()
        }
        verify(exactly = 1) {
            ably.sendEnhancedLocation(trackableId, any(), any())
        }
    }

    @Test
    fun `Should try to resend a message if it fails for the first time`() {
        // given
        val trackableId = UUID.randomUUID().toString()
        mockAllTrackablesResolution(Resolution(Accuracy.MAXIMUM, 0, 0.0))
        addTrackable(Trackable(trackableId))
        ably.mockSendEnhancedLocationFailureThenSuccess(trackableId)

        // when
        corePublisher.enqueue(createEnhancedLocationChangedEvent(createLocation()))

        // then
        runBlocking {
            delay(500) // we're assuming that within this time all events will be processed or at least placed in the queue in the final order
            stopCorePublisher()
        }
        verify(exactly = 2) {
            ably.sendEnhancedLocation(trackableId, any(), any())
        }
    }

    @Test
    fun `Should not try to resend a message if it fails for the second time`() {
        // given
        val trackableId = UUID.randomUUID().toString()
        mockAllTrackablesResolution(Resolution(Accuracy.MAXIMUM, 0, 0.0))
        addTrackable(Trackable(trackableId))
        ably.mockSendEnhancedLocationFailure(trackableId)

        // when
        corePublisher.enqueue(createEnhancedLocationChangedEvent(createLocation()))

        // then
        runBlocking {
            delay(500) // we're assuming that within this time all events will be processed or at least placed in the queue in the final order
            stopCorePublisher()
        }
        verify(exactly = 2) {
            ably.sendEnhancedLocation(trackableId, any(), any())
        }
    }

    @Test
    fun `Should not send raw messages if they are disabled`() {
        // given
        val trackableId = UUID.randomUUID().toString()
        mockAllTrackablesResolution(Resolution(Accuracy.MAXIMUM, 0, 0.0))
        addTrackable(Trackable(trackableId))
        ably.mockSendRawLocationSuccess(trackableId)

        // when
        corePublisher.enqueue(createRawLocationChangedEvent(createLocation()))

        // then
        runBlocking {
            delay(500) // we're assuming that within this time all events will be processed or at least placed in the queue in the final order
            stopCorePublisher()
        }
        verify(exactly = 0) {
            ably.sendRawLocation(trackableId, any(), any())
        }
    }

    @SuppressLint("MissingPermission")
    @Test
    fun `Should send raw messages if they are enabled`() {
        // given
        val corePublisher =
            createCorePublisher(ably, mapbox, resolutionPolicyFactory, RoutingProfile.DRIVING, null, true)
        val trackableId = UUID.randomUUID().toString()
        mockAllTrackablesResolution(Resolution(Accuracy.MAXIMUM, 0, 0.0))
        addTrackable(Trackable(trackableId), corePublisher)
        ably.mockSendRawLocationSuccess(trackableId)

        // when
        corePublisher.enqueue(createRawLocationChangedEvent(createLocation()))

        // then
        runBlocking {
            delay(500) // we're assuming that within this time all events will be processed or at least placed in the queue in the final order
            stopCorePublisher(corePublisher)
        }
        verify(exactly = 1) {
            ably.sendRawLocation(trackableId, any(), any())
        }
    }

    private fun createEnhancedLocationChangedEvent(location: Location) =
        EnhancedLocationChangedEvent(location, emptyList(), LocationUpdateType.ACTUAL)

    private fun createRawLocationChangedEvent(location: Location) =
        RawLocationChangedEvent(location)

    private fun mockAllTrackablesResolution(resolution: Resolution) {
        every { resolutionPolicy.resolve(any<TrackableResolutionRequest>()) } returns resolution
    }

<<<<<<< HEAD
    private fun addTrackable(
        trackable: Trackable,
        corePublisher: CorePublisher = this.corePublisher
    ) {
        ably.mockConnectSuccess(trackable.id)
=======
    private fun addTrackable(trackable: Trackable) {
        ably.mockCreateConnectionSuccess(trackable.id)
>>>>>>> 456b36be
        runBlocking(Dispatchers.IO) {
            addTrackableToCorePublisher(trackable, corePublisher)
        }
    }

    private suspend fun addTrackableToCorePublisher(
        trackable: Trackable,
        corePublisher: CorePublisher = this.corePublisher
    ): StateFlow<TrackableState> {
        return suspendCoroutine { continuation ->
            corePublisher.request(
                AddTrackableEvent(trackable) {
                    try {
                        continuation.resume(it.getOrThrow())
                    } catch (exception: Exception) {
                        continuation.resumeWithException(exception)
                    }
                }
            )
        }
    }

    private suspend fun stopCorePublisher(corePublisher: CorePublisher = this.corePublisher) {
        suspendCoroutine<Unit> { continuation ->
            corePublisher.request(
                StopEvent {
                    try {
                        continuation.resume(it.getOrThrow())
                    } catch (exception: Exception) {
                        continuation.resumeWithException(exception)
                    }
                }
            )
        }
    }
}<|MERGE_RESOLUTION|>--- conflicted
+++ resolved
@@ -157,16 +157,11 @@
         every { resolutionPolicy.resolve(any<TrackableResolutionRequest>()) } returns resolution
     }
 
-<<<<<<< HEAD
     private fun addTrackable(
         trackable: Trackable,
         corePublisher: CorePublisher = this.corePublisher
     ) {
-        ably.mockConnectSuccess(trackable.id)
-=======
-    private fun addTrackable(trackable: Trackable) {
         ably.mockCreateConnectionSuccess(trackable.id)
->>>>>>> 456b36be
         runBlocking(Dispatchers.IO) {
             addTrackableToCorePublisher(trackable, corePublisher)
         }
