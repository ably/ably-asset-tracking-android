package com.ably.tracking.publisher.workerqueue.resulthandlers

import com.ably.tracking.publisher.workerqueue.results.AddTrackableWorkResult
import com.ably.tracking.publisher.workerqueue.results.ConnectionCreatedWorkResult
<<<<<<< HEAD
import com.ably.tracking.publisher.workerqueue.results.SetActiveTrackableResult
import com.ably.tracking.publisher.workerqueue.results.StopResult
import com.ably.tracking.publisher.workerqueue.results.TrackableRemovalRequestedResult
=======
>>>>>>> 54670560
import com.ably.tracking.publisher.workerqueue.results.WorkResult

internal fun getWorkResultHandler(workResult: WorkResult): WorkResultHandler {
    when (workResult) {
        is AddTrackableWorkResult -> return AddTrackableResultHandler()
        is ConnectionCreatedWorkResult -> return ConnectionCreatedResultHandler()
<<<<<<< HEAD
        is TrackableRemovalRequestedResult -> return TrackableRemovalRequestedResultHandler()
        is SetActiveTrackableResult -> return SetActiveTrackableResultHandler()
        is StopResult -> return StopResultHandler()
=======
>>>>>>> 54670560
        else -> throw IllegalArgumentException("Invalid workResult provided")
    }
}<|MERGE_RESOLUTION|>--- conflicted
+++ resolved
@@ -2,24 +2,14 @@
 
 import com.ably.tracking.publisher.workerqueue.results.AddTrackableWorkResult
 import com.ably.tracking.publisher.workerqueue.results.ConnectionCreatedWorkResult
-<<<<<<< HEAD
-import com.ably.tracking.publisher.workerqueue.results.SetActiveTrackableResult
 import com.ably.tracking.publisher.workerqueue.results.StopResult
-import com.ably.tracking.publisher.workerqueue.results.TrackableRemovalRequestedResult
-=======
->>>>>>> 54670560
 import com.ably.tracking.publisher.workerqueue.results.WorkResult
 
 internal fun getWorkResultHandler(workResult: WorkResult): WorkResultHandler {
     when (workResult) {
         is AddTrackableWorkResult -> return AddTrackableResultHandler()
         is ConnectionCreatedWorkResult -> return ConnectionCreatedResultHandler()
-<<<<<<< HEAD
-        is TrackableRemovalRequestedResult -> return TrackableRemovalRequestedResultHandler()
-        is SetActiveTrackableResult -> return SetActiveTrackableResultHandler()
         is StopResult -> return StopResultHandler()
-=======
->>>>>>> 54670560
         else -> throw IllegalArgumentException("Invalid workResult provided")
     }
 }