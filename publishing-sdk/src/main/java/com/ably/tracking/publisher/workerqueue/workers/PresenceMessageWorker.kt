--- conflicted
+++ resolved
@@ -23,13 +23,8 @@
         when (presenceMessage.action) {
             PresenceAction.PRESENT_OR_ENTER -> {
                 if (presenceMessage.data.type == ClientTypes.SUBSCRIBER) {
-<<<<<<< HEAD
                     publisherInteractor.addSubscriber(
-                        presenceMessage.clientId,
-=======
-                    corePublisher.addSubscriber(
                         presenceMessage.memberKey,
->>>>>>> 17a8a260
                         trackable,
                         presenceMessage.data,
                         properties
@@ -38,22 +33,13 @@
             }
             PresenceAction.LEAVE_OR_ABSENT -> {
                 if (presenceMessage.data.type == ClientTypes.SUBSCRIBER) {
-<<<<<<< HEAD
-                    publisherInteractor.removeSubscriber(presenceMessage.clientId, trackable, properties)
-=======
-                    corePublisher.removeSubscriber(presenceMessage.memberKey, trackable, properties)
->>>>>>> 17a8a260
+                    publisherInteractor.removeSubscriber(presenceMessage.memberKey, trackable, properties)
                 }
             }
             PresenceAction.UPDATE -> {
                 if (presenceMessage.data.type == ClientTypes.SUBSCRIBER) {
-<<<<<<< HEAD
                     publisherInteractor.updateSubscriber(
-                        presenceMessage.clientId,
-=======
-                    corePublisher.updateSubscriber(
                         presenceMessage.memberKey,
->>>>>>> 17a8a260
                         trackable,
                         presenceMessage.data,
                         properties
