--- conflicted
+++ resolved
@@ -65,11 +65,8 @@
         properties.trackableStates.remove(trackable.id)
         properties.lastChannelConnectionStateChanges.remove(trackable.id)
         properties.trackableSubscribedToPresenceFlags.remove(trackable.id)
-<<<<<<< HEAD
         properties.trackableEnteredPresenceFlags.remove(trackable.id)
-=======
         properties.trackablesWithFinalStateSet.remove(trackable.id)
->>>>>>> 9e166687
     }
 
     private fun updateResolutions(properties: PublisherProperties) {
