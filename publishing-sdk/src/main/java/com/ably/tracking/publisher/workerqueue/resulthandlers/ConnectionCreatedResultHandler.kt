--- conflicted
+++ resolved
@@ -1,10 +1,6 @@
 package com.ably.tracking.publisher.workerqueue.resulthandlers
 
-<<<<<<< HEAD
-import com.ably.tracking.ConnectionException
-=======
 import com.ably.tracking.publisher.AddTrackableFailedEvent
->>>>>>> 2cb8baf7
 import com.ably.tracking.publisher.ConnectionForTrackableReadyEvent
 import com.ably.tracking.publisher.CorePublisher
 import com.ably.tracking.publisher.TrackableRemovalRequestedEvent
@@ -34,16 +30,6 @@
                         workResult.trackable,
                         workResult.callbackFunction
                     )
-<<<<<<< HEAD
-=======
-                )
-            }
-            is ConnectionCreatedWorkResult.PresenceFail -> corePublisher.request(
-                AddTrackableFailedEvent(
-                    workResult.trackable,
-                    workResult.callbackFunction,
-                    workResult.exception
->>>>>>> 2cb8baf7
                 )
             }
             is ConnectionCreatedWorkResult.PresenceFail ->
