--- conflicted
+++ resolved
@@ -33,20 +33,9 @@
                 asyncWork = {
                     val result = ably.disconnect(trackable.id, presenceData)
                     if (result.isSuccess) {
-<<<<<<< HEAD
-                        ConnectionCreatedWorkResult.RemovalRequested(trackable, callbackFunction, result.isSuccess)
-                    } else {
-                        ConnectionCreatedWorkResult.RemovalRequested(
-                            trackable,
-                            callbackFunction,
-                            result.isSuccess,
-                            result.exceptionOrNull() as ConnectionException?
-                        )
-=======
                         ConnectionCreatedWorkResult.RemovalRequested(trackable, handler, result)
                     } else {
                         ConnectionCreatedWorkResult.RemovalRequested(trackable, handler, result)
->>>>>>> 5ceb92bd
                     }
                 }
             )
