--- conflicted
+++ resolved
@@ -202,21 +202,15 @@
                 e.printStackTrace()
             }
             isTracking = false
-<<<<<<< HEAD
             mapboxNavigation.navigationOptions.locationEngine.removeLocationUpdates(
                 locationEngingeCallback
             )
             mapboxReplayer?.finish()
             debugConfiguration?.locationHistoryReadyListener?.invoke(mapboxNavigation.retrieveHistory())
-            mapboxNavigation.toggleHistory(false)
-            mapboxNavigation.toggleHistory(true)
-=======
             mapboxNavigation.apply {
-                navigationOptions.locationEngine.removeLocationUpdates(locationEngingeCallback)
                 toggleHistory(false)
                 toggleHistory(true)
             }
->>>>>>> 3de89398
         }
     }
 }