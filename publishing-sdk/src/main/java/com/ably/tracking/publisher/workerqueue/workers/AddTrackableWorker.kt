--- conflicted
+++ resolved
@@ -2,13 +2,8 @@
 
 import com.ably.tracking.TrackableState
 import com.ably.tracking.common.Ably
-<<<<<<< HEAD
-import com.ably.tracking.common.ResultCallbackFunction
+import com.ably.tracking.common.ResultHandler
 import com.ably.tracking.publisher.PublisherProperties
-=======
-import com.ably.tracking.common.ResultHandler
-import com.ably.tracking.publisher.DefaultCorePublisher
->>>>>>> 24c7b015
 import com.ably.tracking.publisher.Trackable
 import com.ably.tracking.publisher.workerqueue.AddTrackableWorkResult
 import com.ably.tracking.publisher.workerqueue.SyncAsyncResult
@@ -26,17 +21,8 @@
                 SyncAsyncResult()
             }
             properties.trackables.contains(trackable) -> {
-<<<<<<< HEAD
                 SyncAsyncResult(
-                    AddTrackableWorkResult.AlreadyIn(properties.trackableStateFlows[trackable.id]!!, callbackFunction),
-=======
-                handler(Result.success(properties.trackableStateFlows[trackable.id]!!))
-                SyncAsyncResult()
-            }
-            properties.trackables.contains(trackable) -> {
-                return SyncAsyncResult(
                     AddTrackableWorkResult.AlreadyIn(properties.trackableStateFlows[trackable.id]!!, handler),
->>>>>>> 24c7b015
                     null
                 )
             }
