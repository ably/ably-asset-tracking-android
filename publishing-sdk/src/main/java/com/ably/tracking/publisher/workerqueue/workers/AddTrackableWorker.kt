--- conflicted
+++ resolved
@@ -125,16 +125,6 @@
             return
         }
 
-<<<<<<< HEAD
-        postWork(createConnectionCreatedWorker())
-    }
-
-    private fun createConnectionCreatedWorker() =
-        WorkerSpecification.ConnectionCreated(
-            trackable,
-            callbackFunction,
-            presenceUpdateListener,
-=======
         // If the connection result is successful, then we've entered presence
         postWork(createEnterPresenceWorker(connectResult.isSuccess))
         postWork(createSubscribeToPresenceWorker())
@@ -150,7 +140,6 @@
     private fun createConnectionReadyWorker() =
         WorkerSpecification.ConnectionReady(
             trackable,
->>>>>>> d818df5d
             channelStateChangeListener
         )
 
