package com.ably.tracking.publisher.workerqueue.workers

import com.ably.tracking.TrackableState
import com.ably.tracking.common.Ably
import com.ably.tracking.common.ConnectionStateChange
import com.ably.tracking.common.PresenceMessage
import com.ably.tracking.common.ResultCallbackFunction
import com.ably.tracking.common.isFatalAblyFailure
import com.ably.tracking.common.workerqueue.Worker
import com.ably.tracking.publisher.DefaultCorePublisher
import com.ably.tracking.publisher.PublisherInteractor
import com.ably.tracking.publisher.PublisherProperties
import com.ably.tracking.publisher.PublisherState
import com.ably.tracking.publisher.Trackable
import com.ably.tracking.publisher.workerqueue.WorkerSpecification
import kotlinx.coroutines.delay
import kotlinx.coroutines.flow.MutableStateFlow
import kotlinx.coroutines.flow.StateFlow
import kotlinx.coroutines.flow.asStateFlow

internal typealias AddTrackableResult = StateFlow<TrackableState>
internal typealias AddTrackableCallbackFunction = ResultCallbackFunction<AddTrackableResult>

/**
 * How long should we wait before re-queueing the work if starting or stopping Ably connection is in progress.
 * If after the delay the Ably connection process is still in progress the work will be re-queued again.
 */
private const val WORK_DELAY_IN_MILLISECONDS = 200L

internal class AddTrackableWorker(
    private val trackable: Trackable,
    private val callbackFunction: AddTrackableCallbackFunction,
    private val presenceUpdateListener: ((presenceMessage: PresenceMessage) -> Unit),
    private val channelStateChangeListener: ((connectionStateChange: ConnectionStateChange) -> Unit),
    private val ably: Ably,
    private val publisherInteractor: PublisherInteractor,
    private val hooks: DefaultCorePublisher.Hooks
) : Worker<PublisherProperties, WorkerSpecification> {
    /**
     * Whether the worker is delaying its work.
     * Used to properly handle unexpected exceptions in [onUnexpectedAsyncError].
     */
    private var isDelayingWork: Boolean = false

    /**
     * Whether the SDK is connected to Ably.
     * Used to properly handle unexpected exceptions in [onUnexpectedAsyncError].
     */
    private var isConnectedToAbly: Boolean = true

    override fun doWork(
        properties: PublisherProperties,
        doAsyncWork: (suspend () -> Unit) -> Unit,
        postWork: (WorkerSpecification) -> Unit
    ): PublisherProperties {
        when {
            properties.trackables.contains(trackable) -> {
                val trackableFlow = properties.trackableStateFlows[trackable.id]!!
                callbackFunction(Result.success(trackableFlow))
            }
            properties.state == PublisherState.DISCONNECTING -> {
                doAsyncWork {
                    isDelayingWork = true
                    // delay work until Ably disconnection ends
                    delay(WORK_DELAY_IN_MILLISECONDS)
                    postWork(createWorkerSpecificationToDelay())
                }
            }
            else -> {
                val isAddingTheFirstTrackable = properties.hasNoTrackablesAdded
                if (isAddingTheFirstTrackable) {
                    properties.state = PublisherState.CONNECTING
                }

                // Add the trackable to the publisher and return success immediately
                addTrackableToPublisherAndResolveResolution(properties)
                notifyTrackableAddSuccess(createTrackableStateFlows(properties))

                // Create the ably connection as required
                doAsyncWork {
                    createConnection(postWork, isAddingTheFirstTrackable)
                }
            }
        }
        return properties
    }

    private fun addTrackableToPublisherAndResolveResolution(properties: PublisherProperties) {
        properties.trackables.add(trackable)
        publisherInteractor.updateTrackables(properties)
        hooks.trackables?.onTrackableAdded(trackable)
    }

    private fun createTrackableStateFlows(properties: PublisherProperties): MutableStateFlow<TrackableState> {
        val trackableState = properties.trackableStates[trackable.id] ?: TrackableState.Offline()
        val trackableStateFlow = properties.trackableStateFlows[trackable.id] ?: MutableStateFlow(trackableState)

        properties.trackableStateFlows[trackable.id] = trackableStateFlow
        publisherInteractor.updateTrackableStateFlows(properties)
        properties.trackableStates[trackable.id] = trackableState
        properties.trackableSubscribedToPresenceFlags[trackable.id] = false
        return trackableStateFlow
    }

    private fun notifyTrackableAddSuccess(stateFlow: MutableStateFlow<TrackableState>) {
        val successResult = Result.success(stateFlow.asStateFlow())
        callbackFunction(successResult)
    }

    private suspend fun createConnection(
        postWork: (WorkerSpecification) -> Unit,
        isAddingTheFirstTrackable: Boolean
    ) {
        if (isAddingTheFirstTrackable) {
            isConnectedToAbly = false
            val startAblyConnectionResult = ably.startConnection()

            if (startAblyConnectionResult.isFatalAblyFailure()) {
                val workerSpecification = createAddTrackableFailedWorker(
                    startAblyConnectionResult.exceptionOrNull(),
                    isConnectedToAbly = false
                )
                postWork(workerSpecification)
                return
            }
            isConnectedToAbly = true
        }
        val connectResult = ably.connect(
            trackableId = trackable.id,
            willPublish = true,
        )

        if (connectResult.isFatalAblyFailure()) {
            postWork(
                createAddTrackableFailedWorker(
                    connectResult.exceptionOrNull(),
                    isConnectedToAbly = true
                )
            )
            return
        }

<<<<<<< HEAD
        postWork(createConnectionCreatedWorker())
    }

    private fun createConnectionCreatedWorker() =
        WorkerSpecification.ConnectionCreated(
            trackable,
            callbackFunction,
            presenceUpdateListener,
=======
        // If the connection result is successful, then we've entered presence
        postWork(createEnterPresenceWorker(connectResult.isSuccess))
        postWork(createSubscribeToPresenceWorker())
        postWork(createConnectionReadyWorker())
    }

    private fun createEnterPresenceWorker(enteredPresence: Boolean) =
        WorkerSpecification.EnterPresence(trackable, enteredPresence)

    private fun createSubscribeToPresenceWorker() =
        WorkerSpecification.SubscribeToPresence(trackable, presenceUpdateListener)

    private fun createConnectionReadyWorker() =
        WorkerSpecification.ConnectionReady(
            trackable,
>>>>>>> 8ed5af37
            channelStateChangeListener
        )

    private fun createAddTrackableFailedWorker(
        exception: Throwable?,
        isConnectedToAbly: Boolean
    ) = WorkerSpecification.AddTrackableFailed(
        trackable,
        callbackFunction,
        exception as Exception,
        isConnectedToAbly
    )

    private fun createWorkerSpecificationToDelay() =
        WorkerSpecification.AddTrackable(
            trackable,
            callbackFunction,
            presenceUpdateListener,
            channelStateChangeListener
        )

    override fun doWhenStopped(exception: Exception) {
        callbackFunction(Result.failure(exception))
    }

    override fun onUnexpectedError(exception: Exception, postWork: (WorkerSpecification) -> Unit) {
        callbackFunction(Result.failure(exception))
    }

    override fun onUnexpectedAsyncError(
        exception: Exception,
        postWork: (WorkerSpecification) -> Unit
    ) {
        if (isDelayingWork) {
            postWork(createWorkerSpecificationToDelay())
        } else {
            postWork(createAddTrackableFailedWorker(exception, isConnectedToAbly))
        }
    }
}<|MERGE_RESOLUTION|>--- conflicted
+++ resolved
@@ -3,6 +3,7 @@
 import com.ably.tracking.TrackableState
 import com.ably.tracking.common.Ably
 import com.ably.tracking.common.ConnectionStateChange
+import com.ably.tracking.common.PresenceData
 import com.ably.tracking.common.PresenceMessage
 import com.ably.tracking.common.ResultCallbackFunction
 import com.ably.tracking.common.isFatalAblyFailure
@@ -78,7 +79,7 @@
 
                 // Create the ably connection as required
                 doAsyncWork {
-                    createConnection(postWork, isAddingTheFirstTrackable)
+                    createConnection(postWork, isAddingTheFirstTrackable, properties.presenceData)
                 }
             }
         }
@@ -109,7 +110,8 @@
 
     private suspend fun createConnection(
         postWork: (WorkerSpecification) -> Unit,
-        isAddingTheFirstTrackable: Boolean
+        isAddingTheFirstTrackable: Boolean,
+        presenceData: PresenceData
     ) {
         if (isAddingTheFirstTrackable) {
             isConnectedToAbly = false
@@ -127,6 +129,7 @@
         }
         val connectResult = ably.connect(
             trackableId = trackable.id,
+            presenceData = presenceData,
             willPublish = true,
         )
 
@@ -140,16 +143,6 @@
             return
         }
 
-<<<<<<< HEAD
-        postWork(createConnectionCreatedWorker())
-    }
-
-    private fun createConnectionCreatedWorker() =
-        WorkerSpecification.ConnectionCreated(
-            trackable,
-            callbackFunction,
-            presenceUpdateListener,
-=======
         // If the connection result is successful, then we've entered presence
         postWork(createEnterPresenceWorker(connectResult.isSuccess))
         postWork(createSubscribeToPresenceWorker())
@@ -165,7 +158,6 @@
     private fun createConnectionReadyWorker() =
         WorkerSpecification.ConnectionReady(
             trackable,
->>>>>>> 8ed5af37
             channelStateChangeListener
         )
 
