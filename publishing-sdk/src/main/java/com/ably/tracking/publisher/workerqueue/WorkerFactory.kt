package com.ably.tracking.publisher.workerqueue

import com.ably.tracking.EnhancedLocationUpdate
import com.ably.tracking.ErrorInformation
import com.ably.tracking.Location
import com.ably.tracking.LocationUpdate
import com.ably.tracking.LocationUpdateType
import com.ably.tracking.TrackableState
import com.ably.tracking.common.Ably
import com.ably.tracking.common.ConnectionStateChange
import com.ably.tracking.common.PresenceData
import com.ably.tracking.common.ResultCallbackFunction
import com.ably.tracking.common.TimeProvider
import com.ably.tracking.common.workerqueue.Worker
import com.ably.tracking.common.workerqueue.WorkerFactory
import com.ably.tracking.logging.LogHandler
import com.ably.tracking.publisher.DefaultCorePublisher
import com.ably.tracking.publisher.Mapbox
import com.ably.tracking.publisher.PublisherInteractor
import com.ably.tracking.publisher.PublisherProperties
import com.ably.tracking.publisher.ResolutionPolicy
import com.ably.tracking.publisher.RoutingProfile
import com.ably.tracking.publisher.Trackable
import com.ably.tracking.publisher.workerqueue.workers.AblyConnectionStateChangeWorker
import com.ably.tracking.publisher.workerqueue.workers.AddTrackableWorker
import com.ably.tracking.publisher.workerqueue.workers.FailTrackableWorker
import com.ably.tracking.publisher.workerqueue.workers.ChangeLocationEngineResolutionWorker
import com.ably.tracking.publisher.workerqueue.workers.ChangeRoutingProfileWorker
import com.ably.tracking.publisher.workerqueue.workers.ChannelConnectionStateChangeWorker
import com.ably.tracking.publisher.workerqueue.workers.ConnectionReadyWorker
import com.ably.tracking.publisher.workerqueue.workers.DestinationSetWorker
import com.ably.tracking.publisher.workerqueue.workers.DisconnectSuccessWorker
import com.ably.tracking.publisher.workerqueue.workers.EnhancedLocationChangedWorker
import com.ably.tracking.publisher.workerqueue.workers.EnterPresenceSuccessWorker
import com.ably.tracking.publisher.workerqueue.workers.EnterPresenceWorker
import com.ably.tracking.publisher.workerqueue.workers.PresenceMessageWorker
import com.ably.tracking.publisher.workerqueue.workers.RawLocationChangedWorker
import com.ably.tracking.publisher.workerqueue.workers.RefreshResolutionPolicyWorker
import com.ably.tracking.publisher.workerqueue.workers.RemoveTrackableWorker
import com.ably.tracking.publisher.workerqueue.workers.RetryEnterPresenceWorker
import com.ably.tracking.publisher.workerqueue.workers.SubscribeToPresenceSuccessWorker
import com.ably.tracking.publisher.workerqueue.workers.SubscribeToPresenceWorker
import com.ably.tracking.publisher.workerqueue.workers.SendEnhancedLocationFailureWorker
import com.ably.tracking.publisher.workerqueue.workers.SendEnhancedLocationSuccessWorker
import com.ably.tracking.publisher.workerqueue.workers.SendRawLocationFailureWorker
import com.ably.tracking.publisher.workerqueue.workers.SendRawLocationSuccessWorker
import com.ably.tracking.publisher.workerqueue.workers.UpdatePresenceDataWorker
import com.ably.tracking.publisher.workerqueue.workers.SetActiveTrackableWorker
import com.ably.tracking.publisher.workerqueue.workers.StopWorker
import com.ably.tracking.publisher.workerqueue.workers.StoppingConnectionFinishedWorker
import com.ably.tracking.publisher.workerqueue.workers.TrackableRemovalRequestedWorker
import kotlinx.coroutines.flow.StateFlow

/**
 * Factory that creates the [Worker]s. It also serves as a simple DI for workers dependencies.
 */
internal class WorkerFactory(
    private val ably: Ably,
    private val hooks: DefaultCorePublisher.Hooks,
    private val publisherInteractor: PublisherInteractor,
    private val resolutionPolicy: ResolutionPolicy,
    private val mapbox: Mapbox,
    private val timeProvider: TimeProvider,
    private val logHandler: LogHandler?,
) :
    WorkerFactory<PublisherProperties, WorkerSpecification> {
    /**
     * Creates an appropriate [Worker] from the passed [WorkerSpecification].
     *
     * @param workerSpecification The parameters that indicate which [Worker] implementation should be created.
     * @return New [Worker] instance.
     */
    override fun createWorker(workerSpecification: WorkerSpecification): Worker<PublisherProperties, WorkerSpecification> =
        when (workerSpecification) {
            is WorkerSpecification.AddTrackable -> AddTrackableWorker(
                workerSpecification.trackable,
                workerSpecification.callbackFunction,
                workerSpecification.presenceUpdateListener,
                workerSpecification.channelStateChangeListener,
                ably,
                publisherInteractor,
                hooks
            )
            is WorkerSpecification.EnterPresence -> EnterPresenceWorker(
                workerSpecification.trackable,
<<<<<<< HEAD
                workerSpecification.callbackFunction,
                workerSpecification.exception,
                workerSpecification.isConnectedToAbly,
                ably,
            )
            is WorkerSpecification.ConnectionCreated -> ConnectionCreatedWorker(
                workerSpecification.trackable,
                workerSpecification.callbackFunction,
                ably,
                logHandler,
                workerSpecification.presenceUpdateListener,
                workerSpecification.channelStateChangeListener,
=======
                workerSpecification.enteredPresenceOnAblyConnect
>>>>>>> d818df5d
            )
            is WorkerSpecification.RetryEnterPresence -> RetryEnterPresenceWorker(
                workerSpecification.trackable,
                ably
            )
            is WorkerSpecification.EnterPresenceSuccess -> EnterPresenceSuccessWorker(
                workerSpecification.trackable,
                publisherInteractor
            )
            is WorkerSpecification.FailTrackable -> FailTrackableWorker(
                workerSpecification.trackable,
                workerSpecification.errorInformation,
                ably,
                publisherInteractor
            )
            is WorkerSpecification.ConnectionReady -> ConnectionReadyWorker(
                workerSpecification.trackable,
                ably,
                publisherInteractor,
                workerSpecification.channelStateChangeListener,
            )
            is WorkerSpecification.SubscribeToPresence -> SubscribeToPresenceWorker(
                workerSpecification.trackable,
                ably,
                logHandler,
                workerSpecification.presenceUpdateListener,
            )
            is WorkerSpecification.SubscribeToPresenceSuccess -> SubscribeToPresenceSuccessWorker(
                workerSpecification.trackable,
                publisherInteractor,
            )
            is WorkerSpecification.DisconnectSuccess -> DisconnectSuccessWorker(
                workerSpecification.trackable,
                workerSpecification.callbackFunction,
                publisherInteractor,
                workerSpecification.shouldRecalculateResolutionCallback,
                ably,
            )
            is WorkerSpecification.TrackableRemovalRequested -> TrackableRemovalRequestedWorker(
                workerSpecification.trackable,
                ably,
                workerSpecification.result,
            )
            is WorkerSpecification.AblyConnectionStateChange -> AblyConnectionStateChangeWorker(
                workerSpecification.connectionStateChange,
                publisherInteractor,
                logHandler,
            )
            is WorkerSpecification.ChangeLocationEngineResolution -> ChangeLocationEngineResolutionWorker(
                resolutionPolicy,
                mapbox,
            )
            is WorkerSpecification.UpdatePresenceData -> UpdatePresenceDataWorker(
                workerSpecification.trackableId,
                workerSpecification.presenceData,
                ably
            )
            is WorkerSpecification.ChangeRoutingProfile -> ChangeRoutingProfileWorker(
                workerSpecification.routingProfile,
                publisherInteractor,
            )
            is WorkerSpecification.ChannelConnectionStateChange -> ChannelConnectionStateChangeWorker(
                workerSpecification.trackableId,
                workerSpecification.connectionStateChange,
                publisherInteractor,
                logHandler,
            )
            is WorkerSpecification.DestinationSet -> DestinationSetWorker(
                workerSpecification.routeDurationInMilliseconds,
                timeProvider,
            )
            is WorkerSpecification.EnhancedLocationChanged -> EnhancedLocationChangedWorker(
                workerSpecification.location,
                workerSpecification.intermediateLocations,
                workerSpecification.type,
                publisherInteractor,
                logHandler,
            )
            is WorkerSpecification.PresenceMessage -> PresenceMessageWorker(
                workerSpecification.trackable,
                workerSpecification.presenceMessage,
                publisherInteractor,
            )
            is WorkerSpecification.RawLocationChanged -> RawLocationChangedWorker(
                workerSpecification.location,
                publisherInteractor,
                logHandler,
            )
            WorkerSpecification.RefreshResolutionPolicy -> RefreshResolutionPolicyWorker(
                publisherInteractor,
            )
            is WorkerSpecification.RemoveTrackable -> RemoveTrackableWorker(
                workerSpecification.trackable,
                ably,
                publisherInteractor,
                workerSpecification.callbackFunction,
            )
            is WorkerSpecification.SendEnhancedLocationFailure -> SendEnhancedLocationFailureWorker(
                workerSpecification.locationUpdate,
                workerSpecification.trackableId,
                workerSpecification.exception,
                publisherInteractor,
                logHandler,
            )
            is WorkerSpecification.SendEnhancedLocationSuccess -> SendEnhancedLocationSuccessWorker(
                workerSpecification.location,
                workerSpecification.trackableId,
                publisherInteractor,
                logHandler,
            )
            is WorkerSpecification.SendRawLocationFailure -> SendRawLocationFailureWorker(
                workerSpecification.locationUpdate,
                workerSpecification.trackableId,
                workerSpecification.exception,
                publisherInteractor,
                logHandler,
            )
            is WorkerSpecification.SendRawLocationSuccess -> SendRawLocationSuccessWorker(
                workerSpecification.location,
                workerSpecification.trackableId,
                publisherInteractor,
                logHandler,
            )
            is WorkerSpecification.SetActiveTrackable -> SetActiveTrackableWorker(
                workerSpecification.trackable,
                workerSpecification.callbackFunction,
                publisherInteractor,
                hooks,
            )
            is WorkerSpecification.Stop -> StopWorker(
                workerSpecification.callbackFunction,
                ably,
                publisherInteractor,
            )
            WorkerSpecification.StoppingConnectionFinished -> StoppingConnectionFinishedWorker()
        }
}

internal sealed class WorkerSpecification {
    data class AblyConnectionStateChange(
        val connectionStateChange: ConnectionStateChange,
    ) : WorkerSpecification()

    data class AddTrackable(
        val trackable: Trackable,
        val callbackFunction: ResultCallbackFunction<StateFlow<TrackableState>>,
        val presenceUpdateListener: ((presenceMessage: com.ably.tracking.common.PresenceMessage) -> Unit),
        val channelStateChangeListener: ((connectionStateChange: ConnectionStateChange) -> Unit),
    ) : WorkerSpecification()

    object ChangeLocationEngineResolution : WorkerSpecification()

    data class UpdatePresenceData(
        val trackableId: String,
        val presenceData: PresenceData,
    ) : WorkerSpecification()

    data class ChangeRoutingProfile(
        val routingProfile: RoutingProfile,
    ) : WorkerSpecification()

    data class ChannelConnectionStateChange(
        val trackableId: String,
        val connectionStateChange: ConnectionStateChange,
    ) : WorkerSpecification()

    data class EnterPresence(
        val trackable: Trackable,
<<<<<<< HEAD
        val callbackFunction: ResultCallbackFunction<StateFlow<TrackableState>>,
        val presenceUpdateListener: ((presenceMessage: com.ably.tracking.common.PresenceMessage) -> Unit),
        val channelStateChangeListener: ((connectionStateChange: ConnectionStateChange) -> Unit),
=======
        // Whether or not the ably.connect call was successful and we therefore entered presence
        val enteredPresenceOnAblyConnect: Boolean
>>>>>>> d818df5d
    ) : WorkerSpecification()

    data class RetryEnterPresence(
        val trackable: Trackable
    ) : WorkerSpecification()

    data class EnterPresenceSuccess(
        val trackable: Trackable
    ) : WorkerSpecification()

    data class FailTrackable(
        val trackable: Trackable,
        val errorInformation: ErrorInformation
    ) : WorkerSpecification()

    data class ConnectionReady(
        val trackable: Trackable,
        val channelStateChangeListener: ((connectionStateChange: ConnectionStateChange) -> Unit),
    ) : WorkerSpecification()

    data class SubscribeToPresence(
        val trackable: Trackable,
        val presenceUpdateListener: ((presenceMessage: com.ably.tracking.common.PresenceMessage) -> Unit),
    ) : WorkerSpecification()

    data class SubscribeToPresenceSuccess(
        val trackable: Trackable,
    ) : WorkerSpecification()

    data class DestinationSet(
        val routeDurationInMilliseconds: Long,
    ) : WorkerSpecification()

    data class DisconnectSuccess(
        val trackable: Trackable,
        val callbackFunction: ResultCallbackFunction<Unit>,
        val shouldRecalculateResolutionCallback: () -> Unit,
    ) : WorkerSpecification()

    data class EnhancedLocationChanged(
        val location: Location,
        val intermediateLocations: List<Location>,
        val type: LocationUpdateType,
    ) : WorkerSpecification()

    data class PresenceMessage(
        val trackable: Trackable,
        val presenceMessage: com.ably.tracking.common.PresenceMessage,
    ) : WorkerSpecification()

    data class RawLocationChanged(
        val location: Location,
    ) : WorkerSpecification()

    object RefreshResolutionPolicy : WorkerSpecification()

    data class RemoveTrackable(
        val trackable: Trackable,
        val callbackFunction: ResultCallbackFunction<Boolean>,
    ) : WorkerSpecification()

    data class SendEnhancedLocationFailure(
        val locationUpdate: EnhancedLocationUpdate,
        val trackableId: String,
        val exception: Throwable?,
    ) : WorkerSpecification()

    data class SendEnhancedLocationSuccess(
        val location: Location,
        val trackableId: String,
    ) : WorkerSpecification()

    data class SendRawLocationFailure(
        val locationUpdate: LocationUpdate,
        val trackableId: String,
        val exception: Throwable?,
    ) : WorkerSpecification()

    data class SendRawLocationSuccess(
        val location: Location,
        val trackableId: String,
    ) : WorkerSpecification()

    data class SetActiveTrackable(
        val trackable: Trackable,
        val callbackFunction: ResultCallbackFunction<Unit>,
    ) : WorkerSpecification()

    data class Stop(
        val callbackFunction: ResultCallbackFunction<Unit>,
    ) : WorkerSpecification()

    data class TrackableRemovalRequested(
        val trackable: Trackable,
        val result: Result<Unit>,
    ) : WorkerSpecification()

    object StoppingConnectionFinished : WorkerSpecification()
}<|MERGE_RESOLUTION|>--- conflicted
+++ resolved
@@ -8,7 +8,6 @@
 import com.ably.tracking.TrackableState
 import com.ably.tracking.common.Ably
 import com.ably.tracking.common.ConnectionStateChange
-import com.ably.tracking.common.PresenceData
 import com.ably.tracking.common.ResultCallbackFunction
 import com.ably.tracking.common.TimeProvider
 import com.ably.tracking.common.workerqueue.Worker
@@ -44,7 +43,6 @@
 import com.ably.tracking.publisher.workerqueue.workers.SendEnhancedLocationSuccessWorker
 import com.ably.tracking.publisher.workerqueue.workers.SendRawLocationFailureWorker
 import com.ably.tracking.publisher.workerqueue.workers.SendRawLocationSuccessWorker
-import com.ably.tracking.publisher.workerqueue.workers.UpdatePresenceDataWorker
 import com.ably.tracking.publisher.workerqueue.workers.SetActiveTrackableWorker
 import com.ably.tracking.publisher.workerqueue.workers.StopWorker
 import com.ably.tracking.publisher.workerqueue.workers.StoppingConnectionFinishedWorker
@@ -83,22 +81,7 @@
             )
             is WorkerSpecification.EnterPresence -> EnterPresenceWorker(
                 workerSpecification.trackable,
-<<<<<<< HEAD
-                workerSpecification.callbackFunction,
-                workerSpecification.exception,
-                workerSpecification.isConnectedToAbly,
-                ably,
-            )
-            is WorkerSpecification.ConnectionCreated -> ConnectionCreatedWorker(
-                workerSpecification.trackable,
-                workerSpecification.callbackFunction,
-                ably,
-                logHandler,
-                workerSpecification.presenceUpdateListener,
-                workerSpecification.channelStateChangeListener,
-=======
                 workerSpecification.enteredPresenceOnAblyConnect
->>>>>>> d818df5d
             )
             is WorkerSpecification.RetryEnterPresence -> RetryEnterPresenceWorker(
                 workerSpecification.trackable,
@@ -150,11 +133,6 @@
             is WorkerSpecification.ChangeLocationEngineResolution -> ChangeLocationEngineResolutionWorker(
                 resolutionPolicy,
                 mapbox,
-            )
-            is WorkerSpecification.UpdatePresenceData -> UpdatePresenceDataWorker(
-                workerSpecification.trackableId,
-                workerSpecification.presenceData,
-                ably
             )
             is WorkerSpecification.ChangeRoutingProfile -> ChangeRoutingProfileWorker(
                 workerSpecification.routingProfile,
@@ -251,11 +229,6 @@
 
     object ChangeLocationEngineResolution : WorkerSpecification()
 
-    data class UpdatePresenceData(
-        val trackableId: String,
-        val presenceData: PresenceData,
-    ) : WorkerSpecification()
-
     data class ChangeRoutingProfile(
         val routingProfile: RoutingProfile,
     ) : WorkerSpecification()
@@ -267,14 +240,8 @@
 
     data class EnterPresence(
         val trackable: Trackable,
-<<<<<<< HEAD
-        val callbackFunction: ResultCallbackFunction<StateFlow<TrackableState>>,
-        val presenceUpdateListener: ((presenceMessage: com.ably.tracking.common.PresenceMessage) -> Unit),
-        val channelStateChangeListener: ((connectionStateChange: ConnectionStateChange) -> Unit),
-=======
         // Whether or not the ably.connect call was successful and we therefore entered presence
         val enteredPresenceOnAblyConnect: Boolean
->>>>>>> d818df5d
     ) : WorkerSpecification()
 
     data class RetryEnterPresence(
