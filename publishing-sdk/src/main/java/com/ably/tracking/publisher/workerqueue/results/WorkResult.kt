--- conflicted
+++ resolved
@@ -68,21 +68,10 @@
         val callbackFunction: ResultCallbackFunction<StateFlow<TrackableState>>,
         val exception: ConnectionException
     ) : ConnectionCreatedWorkResult()
-<<<<<<< HEAD
 }
-
-internal sealed class TrackableRemovalRequestedResult : WorkResult() {
-    internal data class Success(val trackable: Trackable) : TrackableRemovalRequestedResult()
-    internal data class Fail(val callbackFunction: ResultCallbackFunction<StateFlow<TrackableState>>) :
-        TrackableRemovalRequestedResult()
-}
-
-internal data class SetActiveTrackableResult(val callbackFunction: ResultCallbackFunction<Unit>) : WorkResult()
 
 internal sealed class StopResult : WorkResult() {
     data class Success(val callbackFunction: ResultCallbackFunction<Unit>) : StopResult()
     data class Fail(val callbackFunction: ResultCallbackFunction<Unit>, val exception: ConnectionException) :
         StopResult()
-=======
->>>>>>> 54670560
 }