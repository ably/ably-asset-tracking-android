package com.ably.tracking.publisher

import com.ably.tracking.EnhancedLocationUpdate
import com.ably.tracking.Location
import com.ably.tracking.LocationUpdate
import com.ably.tracking.LocationUpdateType
import com.ably.tracking.TrackableState
import com.ably.tracking.common.ConnectionStateChange
import com.ably.tracking.common.PresenceMessage
import com.ably.tracking.common.ResultHandler
import kotlinx.coroutines.flow.StateFlow

internal typealias AddTrackableResult = StateFlow<TrackableState>
internal typealias AddTrackableHandler = ResultHandler<AddTrackableResult>

internal sealed class Event

/**
 * Represents an event that doesn't have a callback (launch and forget).
 */
internal sealed class AdhocEvent : Event()

/**
 * Represents an event that invokes an action that calls the [handler] when it completes.
 */
internal sealed class Request<T>(val handler: ResultHandler<T>) : Event()

/**
 * Stop the [CorePublisher].
 */
internal class StopEvent(
    handler: ResultHandler<Unit>
) : Request<Unit>(handler)

/**
 * Add a [Trackable] to the [CorePublisher].
 */
internal class AddTrackableEvent(
    val trackable: Trackable,
    handler: AddTrackableHandler
) : Request<StateFlow<TrackableState>>(handler)

/**
 * Failed to add a [Trackable].
 * Should be created only from within the [CorePublisher].
 */
internal class AddTrackableFailedEvent(
    val trackable: Trackable,
    handler: AddTrackableHandler,
    val exception: Exception,
) : Request<StateFlow<TrackableState>>(handler)

/**
 * Track a [Trackable].
 */
internal class TrackTrackableEvent(
    val trackable: Trackable,
    handler: ResultHandler<StateFlow<TrackableState>>
) : Request<StateFlow<TrackableState>>(handler)

/**
 * Change the actively tracked [Trackable].
 * Should be created only from within the [CorePublisher].
 */
internal class SetActiveTrackableEvent(
    val trackable: Trackable,
    handler: ResultHandler<Unit>
) : Request<Unit>(handler)

/**
 * Remove a [Trackable] from the [CorePublisher].
 */
internal class RemoveTrackableEvent(
    val trackable: Trackable,

    /**
     * On success, the handler is supplied `true` if the [Trackable] was already present.
     */
    handler: ResultHandler<Boolean>
) : Request<Boolean>(handler)

/**
 * Successfully disconnected from the trackable channel.
 * Should be created only from within the [CorePublisher].
 */
internal class DisconnectSuccessEvent(
    val trackable: Trackable,
    handler: ResultHandler<Unit>
) : Request<Unit>(handler)

/**
 * Successfully created a connection for a trackable channel.
 * Should be created only from within the [CorePublisher].
 */
internal class ConnectionForTrackableCreatedEvent(
    val trackable: Trackable,
    handler: ResultHandler<StateFlow<TrackableState>>
) : Request<StateFlow<TrackableState>>(handler)

<<<<<<< HEAD
/**
 * Connection for a trackable is ready to be used.
 * Should be created only from within the [CorePublisher].
 */
=======
internal class TrackableRemovalRequestedEvent(
    val trackable: Trackable,
    handler: ResultHandler<StateFlow<TrackableState>>,
    val result: Result<Unit>
) : Request<StateFlow<TrackableState>>(handler)

>>>>>>> 86f188a2
internal class ConnectionForTrackableReadyEvent(
    val trackable: Trackable,
    handler: ResultHandler<StateFlow<TrackableState>>
) : Request<StateFlow<TrackableState>>(handler)

/**
 * A new raw location update is received.
 * Should be created only from within the [CorePublisher].
 */
internal data class RawLocationChangedEvent(
    val location: Location,
) : AdhocEvent()

/**
 * Successfully sent a raw location update.
 * Should be created only from within the [CorePublisher].
 */
internal data class SendRawLocationSuccessEvent(
    val location: Location,
    val trackableId: String,
) : AdhocEvent()

/**
 * Failed to send a raw location update.
 * Should be created only from within the [CorePublisher].
 */
internal data class SendRawLocationFailureEvent(
    val locationUpdate: LocationUpdate,
    val trackableId: String,
    val exception: Throwable?,
) : AdhocEvent()

/**
 * A new enhanced location update is received.
 * Should be created only from within the [CorePublisher].
 */
internal data class EnhancedLocationChangedEvent(
    val location: Location,
    val intermediateLocations: List<Location>,
    val type: LocationUpdateType
) : AdhocEvent()

/**
 * Successfully sent an enhanced location update.
 * Should be created only from within the [CorePublisher].
 */
internal data class SendEnhancedLocationSuccessEvent(
    val location: Location,
    val trackableId: String,
) : AdhocEvent()

/**
 * Failed to send an enhanced location update.
 * Should be created only from within the [CorePublisher].
 */
internal data class SendEnhancedLocationFailureEvent(
    val locationUpdate: EnhancedLocationUpdate,
    val trackableId: String,
    val exception: Throwable?,
) : AdhocEvent()

/**
 * Refresh the resolution policy.
 * Should be created only from within the [CorePublisher].
 */
internal class RefreshResolutionPolicyEvent : AdhocEvent()

/**
 * Successfully set the destination.
 * Should be created only from within the [CorePublisher].
 */
internal data class SetDestinationSuccessEvent(
    val routeDurationInMilliseconds: Long
) : AdhocEvent()

/**
 * A new presence message is received.
 * Should be created only from within the [CorePublisher].
 */
internal data class PresenceMessageEvent(
    val trackable: Trackable,
    val presenceMessage: PresenceMessage
) : AdhocEvent()

/**
 * Change the location engine resolution.
 * Should be created only from within the [CorePublisher].
 */
internal class ChangeLocationEngineResolutionEvent : AdhocEvent()

/**
 * Change the navigation routing profile.
 */
internal data class ChangeRoutingProfileEvent(
    val routingProfile: RoutingProfile
) : AdhocEvent()

/**
 * Ably connection state changed.
 * Should be created only from within the [CorePublisher].
 */
internal data class AblyConnectionStateChangeEvent(
    val connectionStateChange: ConnectionStateChange
) : AdhocEvent()

/**
 * Trackable Ably channel state changed.
 * Should be created only from within the [CorePublisher].
 */
internal data class ChannelConnectionStateChangeEvent(
    val connectionStateChange: ConnectionStateChange,
    val trackableId: String
) : AdhocEvent()<|MERGE_RESOLUTION|>--- conflicted
+++ resolved
@@ -97,19 +97,20 @@
     handler: ResultHandler<StateFlow<TrackableState>>
 ) : Request<StateFlow<TrackableState>>(handler)
 
-<<<<<<< HEAD
-/**
- * Connection for a trackable is ready to be used.
- * Should be created only from within the [CorePublisher].
- */
-=======
+/**
+ * Requested removal of a trackable that is during add process.
+ * Should be created only from within the [CorePublisher].
+ */
 internal class TrackableRemovalRequestedEvent(
     val trackable: Trackable,
     handler: ResultHandler<StateFlow<TrackableState>>,
     val result: Result<Unit>
 ) : Request<StateFlow<TrackableState>>(handler)
 
->>>>>>> 86f188a2
+/**
+ * Connection for a trackable is ready to be used.
+ * Should be created only from within the [CorePublisher].
+ */
 internal class ConnectionForTrackableReadyEvent(
     val trackable: Trackable,
     handler: ResultHandler<StateFlow<TrackableState>>
