package com.ably.tracking.publisher.workerqueue.workers

import com.ably.tracking.ErrorInformation
import com.ably.tracking.common.Ably
import com.ably.tracking.common.ConnectionStateChange
import com.ably.tracking.common.workerqueue.Worker
import com.ably.tracking.publisher.PublisherInteractor
import com.ably.tracking.publisher.PublisherProperties
import com.ably.tracking.publisher.PublisherState
import com.ably.tracking.publisher.Trackable
import com.ably.tracking.publisher.workerqueue.WorkerSpecification

internal class ConnectionReadyWorker(
    private val trackable: Trackable,
    private val ably: Ably,
    private val publisherInteractor: PublisherInteractor,
    private val channelStateChangeListener: ((connectionStateChange: ConnectionStateChange) -> Unit),
) : Worker<PublisherProperties, WorkerSpecification> {

    override fun doWork(
        properties: PublisherProperties,
        doAsyncWork: (suspend () -> Unit) -> Unit,
        postWork: (WorkerSpecification) -> Unit
    ): PublisherProperties {
        if (properties.trackableRemovalGuard.isMarkedForRemoval(trackable)) {
            doAsyncWork {
                onTrackableRemovalRequested(properties, postWork)
            }
            return properties
        }

        setPublisherState(properties)
        subscribeForChannelStateChanges()
        startLocationUpdates(properties)
<<<<<<< HEAD
        addTrackableToPublisher(properties)
        val trackableState = properties.trackableStates[trackable.id] ?: TrackableState.Offline()
        val trackableStateFlow = properties.trackableStateFlows[trackable.id] ?: MutableStateFlow(trackableState)
        updateTrackableState(properties, trackableState, trackableStateFlow, isSubscribedToPresence)
        notifyAddOperationFinished(properties, trackableStateFlow)

        if (!isSubscribedToPresence) {
            postWork(WorkerSpecification.RetrySubscribeToPresence(trackable, presenceUpdateListener))
        }

        postWork(WorkerSpecification.RetryEnterPresence(trackable))
=======
>>>>>>> d818df5d

        return properties
    }

    /**
     * Set the publisher state to CONNECTED if we were previously CONNECTING.
     *
     * This indicates that we've done everything connection-wise for this trackable, so the next
     * trackable may now start adding in AddTrackableWorker.
     */
    private fun setPublisherState(properties: PublisherProperties) {
        if (properties.state == PublisherState.CONNECTING) {
            properties.state = PublisherState.CONNECTED
        }
    }

    private suspend fun onTrackableRemovalRequested(
        properties: PublisherProperties,
        postWork: (WorkerSpecification) -> Unit
    ) {
        ably.disconnect(trackable.id, properties.presenceData)
        postWork(WorkerSpecification.TrackableRemovalRequested(trackable, Result.success(Unit)))
    }

    private fun subscribeForChannelStateChanges() {
        ably.subscribeForChannelStateChange(trackable.id) {
            channelStateChangeListener(it)
        }
    }

    private fun startLocationUpdates(properties: PublisherProperties) {
        if (!properties.isTracking) {
            publisherInteractor.startLocationUpdates(properties)
        }
    }

    override fun onUnexpectedAsyncError(exception: Exception, postWork: (WorkerSpecification) -> Unit) {
        postWork(
            WorkerSpecification.TrackableRemovalRequested(trackable, Result.failure(exception))
        )
    }

    override fun doWhenStopped(exception: Exception) {
        // No op
    }

    override fun onUnexpectedError(exception: Exception, postWork: (WorkerSpecification) -> Unit) {
        postWork(
            WorkerSpecification.FailTrackable(
                trackable,
                ErrorInformation("Unexpected error on connection ready: $exception")
            )
        )
    }
}<|MERGE_RESOLUTION|>--- conflicted
+++ resolved
@@ -32,20 +32,6 @@
         setPublisherState(properties)
         subscribeForChannelStateChanges()
         startLocationUpdates(properties)
-<<<<<<< HEAD
-        addTrackableToPublisher(properties)
-        val trackableState = properties.trackableStates[trackable.id] ?: TrackableState.Offline()
-        val trackableStateFlow = properties.trackableStateFlows[trackable.id] ?: MutableStateFlow(trackableState)
-        updateTrackableState(properties, trackableState, trackableStateFlow, isSubscribedToPresence)
-        notifyAddOperationFinished(properties, trackableStateFlow)
-
-        if (!isSubscribedToPresence) {
-            postWork(WorkerSpecification.RetrySubscribeToPresence(trackable, presenceUpdateListener))
-        }
-
-        postWork(WorkerSpecification.RetryEnterPresence(trackable))
-=======
->>>>>>> d818df5d
 
         return properties
     }
