package com.ably.tracking.publisher

import android.Manifest
import androidx.annotation.RequiresPermission
import com.ably.tracking.EnhancedLocationUpdate
import com.ably.tracking.Location
import com.ably.tracking.LocationUpdate
import com.ably.tracking.LocationUpdateType
import com.ably.tracking.Resolution
import com.ably.tracking.TrackableState
import com.ably.tracking.common.Ably
import com.ably.tracking.common.ClientTypes
import com.ably.tracking.common.ConnectionState
import com.ably.tracking.common.ConnectionStateChange
import com.ably.tracking.common.PresenceData
import com.ably.tracking.common.TimeProvider
import com.ably.tracking.common.createSingleThreadDispatcher
import com.ably.tracking.common.logging.createLoggingTag
import com.ably.tracking.common.logging.v
import com.ably.tracking.common.logging.w
import com.ably.tracking.logging.LogHandler
import com.ably.tracking.publisher.guards.DublicateTrackableGuardImpl
import com.ably.tracking.publisher.guards.DuplicateTrackableGuard
import com.ably.tracking.publisher.guards.TrackableRemovalGuard
import com.ably.tracking.publisher.guards.TrackableRemovalGuardImpl
import com.ably.tracking.publisher.workerqueue.DefaultWorkerFactory
import com.ably.tracking.publisher.workerqueue.EventWorkerQueue
import com.ably.tracking.publisher.workerqueue.WorkerFactory
import com.ably.tracking.publisher.workerqueue.WorkerParams
import com.ably.tracking.publisher.workerqueue.WorkerQueue
import kotlinx.coroutines.CoroutineScope
import kotlinx.coroutines.SupervisorJob
import kotlinx.coroutines.channels.Channel
import kotlinx.coroutines.channels.ReceiveChannel
import kotlinx.coroutines.channels.SendChannel
import kotlinx.coroutines.coroutineScope
import kotlinx.coroutines.flow.MutableSharedFlow
import kotlinx.coroutines.flow.MutableStateFlow
import kotlinx.coroutines.flow.SharedFlow
import kotlinx.coroutines.flow.StateFlow
import kotlinx.coroutines.flow.asSharedFlow
import kotlinx.coroutines.launch

internal interface CorePublisher {
    fun enqueue(event: AdhocEvent)
    fun request(request: Request<*>)
    val locations: SharedFlow<LocationUpdate>
    val trackables: SharedFlow<Set<Trackable>>
    val locationHistory: SharedFlow<LocationHistoryData>
    val active: Trackable?
    val routingProfile: RoutingProfile
    val trackableStateFlows: Map<String, StateFlow<TrackableState>>

    fun addSubscriber(id: String, trackable: Trackable, data: PresenceData, properties: PublisherProperties)
    fun updateSubscriber(
        id: String,
        trackable: Trackable,
        data: PresenceData,
        properties: PublisherProperties
    )

    fun removeSubscriber(id: String, trackable: Trackable, properties: PublisherProperties)
    fun removeAllSubscribers(trackable: Trackable, properties: PublisherProperties)
    fun setDestination(destination: Destination, properties: PublisherProperties)
    fun removeCurrentDestination(properties: PublisherProperties)
    fun startLocationUpdates(properties: PublisherProperties)
    fun stopLocationUpdates(properties: PublisherProperties)
    fun processNextWaitingEnhancedLocationUpdate(properties: PublisherProperties, trackableId: String)
    fun saveEnhancedLocationForFurtherSending(properties: PublisherProperties, trackableId: String, location: Location)
    fun retrySendingEnhancedLocation(
        properties: PublisherProperties,
        trackableId: String,
        locationUpdate: EnhancedLocationUpdate
    )

    fun updateLocations(locationUpdate: LocationUpdate)
    fun processNextWaitingRawLocationUpdate(properties: PublisherProperties, trackableId: String)
    fun retrySendingRawLocation(properties: PublisherProperties, trackableId: String, locationUpdate: LocationUpdate)
    fun saveRawLocationForFurtherSending(properties: PublisherProperties, trackableId: String, location: Location)
    fun processRawLocationUpdate(event: RawLocationChangedEvent, properties: PublisherProperties, trackableId: String)
    fun processEnhancedLocationUpdate(
        event: EnhancedLocationChangedEvent,
        properties: PublisherProperties,
        trackableId: String
    )

    fun checkThreshold(
        currentLocation: Location,
        activeTrackable: Trackable?,
        estimatedArrivalTimeInMilliseconds: Long?
    )

    fun updateTrackables(properties: PublisherProperties)
    fun updateTrackableStateFlows(properties: PublisherProperties)
    fun updateTrackableState(properties: PublisherProperties, trackableId: String)
    fun notifyResolutionPolicyThatTrackableWasRemoved(trackable: Trackable)
    fun notifyResolutionPolicyThatActiveTrackableHasChanged(trackable: Trackable?)
    fun resolveResolution(trackable: Trackable, properties: PublisherProperties)
}

@RequiresPermission(anyOf = [Manifest.permission.ACCESS_COARSE_LOCATION, Manifest.permission.ACCESS_FINE_LOCATION])
internal fun createCorePublisher(
    ably: Ably,
    mapbox: Mapbox,
    resolutionPolicyFactory: ResolutionPolicy.Factory,
    routingProfile: RoutingProfile,
    logHandler: LogHandler?,
    areRawLocationsEnabled: Boolean?,
    sendResolutionEnabled: Boolean,
    constantLocationEngineResolution: Resolution?,
): CorePublisher {
    return DefaultCorePublisher(
        ably,
        mapbox,
        resolutionPolicyFactory,
        routingProfile,
        logHandler,
        areRawLocationsEnabled,
        sendResolutionEnabled,
        constantLocationEngineResolution,
    )
}

/**
 * This is a private static single thread dispatcher that will be used for all the [Publisher] instances.
 */
private val singleThreadDispatcher = createSingleThreadDispatcher()

internal class DefaultCorePublisher
@RequiresPermission(anyOf = [Manifest.permission.ACCESS_COARSE_LOCATION, Manifest.permission.ACCESS_FINE_LOCATION])
constructor(
    private val ably: Ably,
    private val mapbox: Mapbox,
    resolutionPolicyFactory: ResolutionPolicy.Factory,
    override var routingProfile: RoutingProfile,
    private val logHandler: LogHandler?,
    areRawLocationsEnabled: Boolean?,
    private val sendResolutionEnabled: Boolean,
<<<<<<< HEAD
) : CorePublisher, TimeProvider {
=======
    private val constantLocationEngineResolution: Resolution?,
) : CorePublisher {
>>>>>>> 295d9ad4
    private val TAG = createLoggingTag(this)
    private val scope = CoroutineScope(singleThreadDispatcher + SupervisorJob())
    private val sendEventChannel: SendChannel<Event>
    private val _locations = MutableSharedFlow<LocationUpdate>(replay = 1)
    private val _trackables = MutableSharedFlow<Set<Trackable>>(replay = 1)
    private val _locationHistory = MutableSharedFlow<LocationHistoryData>()
    private val thresholdChecker = ThresholdChecker()
    private val policy: ResolutionPolicy
    private val hooks = Hooks()
    private val methods = Methods()
    override val locations: SharedFlow<LocationUpdate>
        get() = _locations.asSharedFlow()
    override val trackables: SharedFlow<Set<Trackable>>
        get() = _trackables.asSharedFlow()
    override val locationHistory: SharedFlow<LocationHistoryData>
        get() = _locationHistory.asSharedFlow()

    override var active: Trackable? = null
    override var trackableStateFlows: Map<String, StateFlow<TrackableState>> = emptyMap()
    private val workerFactory: WorkerFactory

    init {
        policy = resolutionPolicyFactory.createResolutionPolicy(
            hooks,
            methods
        )
        val channel = Channel<Event>()
        sendEventChannel = channel
        workerFactory = DefaultWorkerFactory(ably, hooks, this, policy, mapbox, this, logHandler)
        scope.launch {
            coroutineScope {
                sequenceEventsQueue(channel, routingProfile, areRawLocationsEnabled)
            }
        }
        ably.subscribeForAblyStateChange { enqueue(AblyConnectionStateChangeEvent(it)) }
        mapbox.registerLocationObserver(object : LocationUpdatesObserver {
            override fun onRawLocationChanged(rawLocation: Location) {
                logHandler?.v("$TAG Raw location received: $rawLocation")
                enqueue(RawLocationChangedEvent(rawLocation))
            }

            override fun onEnhancedLocationChanged(enhancedLocation: Location, intermediateLocations: List<Location>) {
                logHandler?.v("$TAG Enhanced location received: $enhancedLocation")
                val locationUpdateType =
                    if (intermediateLocations.isEmpty()) LocationUpdateType.ACTUAL else LocationUpdateType.PREDICTED
                enqueue(EnhancedLocationChangedEvent(enhancedLocation, intermediateLocations, locationUpdateType))
            }
        })
        mapbox.setLocationHistoryListener { historyData -> scope.launch { _locationHistory.emit(historyData) } }
    }

    override fun enqueue(event: AdhocEvent) {
        scope.launch { sendEventChannel.send(event) }
    }

    override fun request(request: Request<*>) {
        scope.launch { sendEventChannel.send(request) }
    }

    @RequiresPermission(anyOf = [Manifest.permission.ACCESS_COARSE_LOCATION, Manifest.permission.ACCESS_FINE_LOCATION])
    private fun CoroutineScope.sequenceEventsQueue(
        receiveEventChannel: ReceiveChannel<Event>,
        routingProfile: RoutingProfile,
        areRawLocationsEnabled: Boolean?,
    ) {
        launch {
<<<<<<< HEAD
            val properties = Properties(routingProfile, policy.resolve(emptySet()), areRawLocationsEnabled)
            val workerQueue: WorkerQueue = EventWorkerQueue(this@DefaultCorePublisher, properties, scope, workerFactory)
=======
            val properties = Properties(
                routingProfile,
                policy.resolve(emptySet()),
                constantLocationEngineResolution != null,
                areRawLocationsEnabled,
            )

>>>>>>> 295d9ad4
            // processing
            for (event in receiveEventChannel) {
                // handle events after the publisher is stopped
                if (properties.isStopped) {
                    if (event is Request<*>) {
                        // when the event is a request then call its handler
                        when (event) {
                            is StopEvent -> event.callbackFunction(Result.success(Unit))
                            else -> event.callbackFunction(Result.failure(PublisherStoppedException()))
                        }
                        continue
                    } else if (event is AdhocEvent) {
                        // when the event is an adhoc event then just ignore it
                        continue
                    }
                }
                when (event) {
                    is SetDestinationSuccessEvent -> {
                        workerQueue.execute(
                            workerFactory.createWorker(WorkerParams.DestinationSet(event.routeDurationInMilliseconds))
                        )
                    }
                    is RawLocationChangedEvent -> {
                        workerQueue.execute(workerFactory.createWorker(WorkerParams.RawLocationChanged(event.location)))
                    }
                    is EnhancedLocationChangedEvent -> {
                        workerQueue.execute(
                            workerFactory.createWorker(
                                WorkerParams.EnhancedLocationChanged(
                                    event.location,
                                    event.intermediateLocations,
                                    event.type,
                                )
                            )
                        )
                    }
                    is TrackTrackableEvent -> {
                        workerQueue.execute(
                            workerFactory.createWorker(
                                WorkerParams.AddTrackable(
                                    event.trackable,
                                    callbackFunction = { result ->
                                        if (result.isSuccess) {
                                            request(
                                                SetActiveTrackableEvent(event.trackable) { event.callbackFunction(result) }
                                            )
                                        } else {
                                            event.callbackFunction(result)
                                        }
                                    },
                                    presenceUpdateListener = {}, // temporary placeholder
                                    channelStateChangeListener = {}, // temporary placeholder
                                )
                            )
                        )
                    }
                    is SetActiveTrackableEvent -> {
                        workerQueue.execute(
                            workerFactory.createWorker(
                                WorkerParams.SetActiveTrackable(
                                    event.trackable,
                                    event.callbackFunction
                                )
                            )
                        )
                    }
                    is AddTrackableEvent -> {
                        workerQueue.execute(
                            workerFactory.createWorker(
                                WorkerParams.AddTrackable(
                                    event.trackable,
                                    event.callbackFunction,
                                    presenceUpdateListener = {}, // temporary placeholder
                                    channelStateChangeListener = {}, // temporary placeholder
                                )
                            )
                        )
                    }
                    is AddTrackableFailedEvent -> {
                        workerQueue.execute(
                            workerFactory.createWorker(
                                WorkerParams.AddTrackableFailed(
                                    event.trackable,
                                    event.callbackFunction,
                                    event.exception
                                )
                            )
                        )
                    }
                    is PresenceMessageEvent -> {
                        workerQueue.execute(
                            workerFactory.createWorker(
                                WorkerParams.PresenceMessage(
                                    event.trackable,
                                    event.presenceMessage,
                                )
                            )
                        )
                    }
                    is TrackableRemovalRequestedEvent -> {
                        workerQueue.execute(
                            workerFactory.createWorker(
                                WorkerParams.TrackableRemovalRequested(
                                    event.trackable,
                                    event.callbackFunction,
                                    event.result
                                )
                            )
                        )
                    }
                    is ConnectionForTrackableCreatedEvent -> {
                        // for now delegate the presence listening to here, this could likely be a new case for new
                        // structure
                        workerQueue.execute(
                            workerFactory.createWorker(
                                WorkerParams.ConnectionCreated(
                                    event.trackable,
                                    event.callbackFunction,
                                    presenceUpdateListener = { presenceMessage ->
                                        enqueue(PresenceMessageEvent(event.trackable, presenceMessage))
                                    },
                                    channelStateChangeListener = {}, // temporary placeholder
                                )
                            )
                        )
                    }
                    is ConnectionForTrackableReadyEvent -> {
                        workerQueue.execute(
                            workerFactory.createWorker(
                                WorkerParams.ConnectionReady(
                                    event.trackable,
                                    event.callbackFunction,
                                ) { channelStateChange ->
                                    enqueue(ChannelConnectionStateChangeEvent(channelStateChange, event.trackable.id))
                                }
                            )
                        )
                    }
                    is ChangeLocationEngineResolutionEvent -> {
<<<<<<< HEAD
                        workerQueue.execute(workerFactory.createWorker(WorkerParams.ChangeLocationEngineResolution))
=======
                        if (!properties.isLocationEngineResolutionConstant) {
                            properties.locationEngineResolution = policy.resolve(properties.resolutions.values.toSet())
                            mapbox.changeResolution(properties.locationEngineResolution)
                        }
>>>>>>> 295d9ad4
                    }
                    is RemoveTrackableEvent -> {
                        workerQueue.execute(
                            workerFactory.createWorker(
                                WorkerParams.RemoveTrackable(
                                    event.trackable,
                                    event.callbackFunction
                                )
                            )
                        )
                    }
                    is DisconnectSuccessEvent -> {
                        workerQueue.execute(
                            workerFactory.createWorker(
                                WorkerParams.DisconnectSuccess(
                                    event.trackable,
                                    event.callbackFunction,
                                    shouldRecalculateResolutionCallback = { enqueue(ChangeLocationEngineResolutionEvent) }
                                )
                            )
                        )
                    }
                    is RefreshResolutionPolicyEvent -> {
                        workerQueue.execute(workerFactory.createWorker(WorkerParams.RefreshResolutionPolicy))
                    }
                    is ChangeRoutingProfileEvent -> {
                        workerQueue.execute(
                            workerFactory.createWorker(
                                WorkerParams.ChangeRoutingProfile(event.routingProfile)
                            )
                        )
                    }
                    is StopEvent -> {
                        workerQueue.execute(workerFactory.createWorker(WorkerParams.Stop(event.callbackFunction)))
                    }
                    is AblyConnectionStateChangeEvent -> {
                        workerQueue.execute(
                            workerFactory.createWorker(
                                WorkerParams.AblyConnectionStateChange(event.connectionStateChange)
                            )
                        )
                    }
                    is ChannelConnectionStateChangeEvent -> {
                        workerQueue.execute(
                            workerFactory.createWorker(
                                WorkerParams.ChannelConnectionStateChange(
                                    event.trackableId,
                                    event.connectionStateChange
                                )
                            )
                        )
                    }
                    is SendEnhancedLocationSuccessEvent -> {
                        workerQueue.execute(
                            workerFactory.createWorker(
                                WorkerParams.SendEnhancedLocationSuccess(
                                    event.location,
                                    event.trackableId
                                )
                            )
                        )
                    }
                    is SendEnhancedLocationFailureEvent -> {
                        workerQueue.execute(
                            workerFactory.createWorker(
                                WorkerParams.SendEnhancedLocationFailure(
                                    event.locationUpdate,
                                    event.trackableId,
                                    event.exception,
                                )
                            )
                        )
                    }
                    is SendRawLocationSuccessEvent -> {
                        workerQueue.execute(
                            workerFactory.createWorker(
                                WorkerParams.SendRawLocationSuccess(
                                    event.location,
                                    event.trackableId,
                                )
                            )
                        )
                    }
                    is SendRawLocationFailureEvent -> {
                        workerQueue.execute(
                            workerFactory.createWorker(
                                WorkerParams.SendRawLocationFailure(
                                    event.locationUpdate,
                                    event.trackableId,
                                    event.exception,
                                )
                            )
                        )
                    }
                }
            }
        }
    }

    override fun retrySendingEnhancedLocation(
        properties: PublisherProperties,
        trackableId: String,
        locationUpdate: EnhancedLocationUpdate
    ) {
        logHandler?.v("$TAG Trackable $trackableId retry sending enhanced location ${locationUpdate.location}")
        properties.enhancedLocationsPublishingState.incrementRetryCount(trackableId)
        sendEnhancedLocationUpdate(
            EnhancedLocationChangedEvent(
                locationUpdate.location,
                locationUpdate.intermediateLocations,
                locationUpdate.type
            ),
            properties,
            trackableId
        )
    }

    override fun processEnhancedLocationUpdate(
        event: EnhancedLocationChangedEvent,
        properties: PublisherProperties,
        trackableId: String
    ) {
        logHandler?.v("$TAG Processing enhanced location for trackable: $trackableId. ${event.location}")
        when {
            properties.enhancedLocationsPublishingState.hasPendingMessage(trackableId) -> {
                logHandler?.v("$TAG Trackable: $trackableId has pending message. Adding enhanced location to waiting ${event.location}")
                properties.enhancedLocationsPublishingState.addToWaiting(trackableId, event)
            }
            shouldSendLocation(
                event.location,
                properties.lastSentEnhancedLocations[trackableId],
                properties.resolutions[trackableId]
            ) -> {
                sendEnhancedLocationUpdate(event, properties, trackableId)
            }
            else -> {
                saveEnhancedLocationForFurtherSending(properties, trackableId, event.location)
                processNextWaitingEnhancedLocationUpdate(properties, trackableId)
            }
        }
    }

    override fun processNextWaitingEnhancedLocationUpdate(properties: PublisherProperties, trackableId: String) {
        properties.enhancedLocationsPublishingState.getNextWaiting(trackableId)?.let {
            logHandler?.v("$TAG Trackable: $trackableId. Process next waiting enhanced location ${it.location}")
            processEnhancedLocationUpdate(it, properties, trackableId)
        }
    }

    private fun sendEnhancedLocationUpdate(
        event: EnhancedLocationChangedEvent,
        properties: PublisherProperties,
        trackableId: String
    ) {
        logHandler?.v("$TAG Trackable: $trackableId will send enhanced location ${event.location}")
        val locationUpdate = EnhancedLocationUpdate(
            event.location,
            properties.skippedEnhancedLocations.toList(trackableId),
            event.intermediateLocations,
            event.type
        )
        properties.enhancedLocationsPublishingState.markMessageAsPending(trackableId)
        ably.sendEnhancedLocation(trackableId, locationUpdate) {
            if (it.isSuccess) {
                enqueue(SendEnhancedLocationSuccessEvent(locationUpdate.location, trackableId))
            } else {
                enqueue(SendEnhancedLocationFailureEvent(locationUpdate, trackableId, it.exceptionOrNull()))
            }
        }
    }

    override fun saveEnhancedLocationForFurtherSending(
        properties: PublisherProperties,
        trackableId: String,
        location: Location
    ) {
        logHandler?.v("$TAG Trackable: $trackableId. Put enhanced location to the skippedLocations $location")
        properties.skippedEnhancedLocations.add(trackableId, location)
    }

    override fun retrySendingRawLocation(
        properties: PublisherProperties,
        trackableId: String,
        locationUpdate: LocationUpdate
    ) {
        logHandler?.v("$TAG Trackable $trackableId retry sending raw location ${locationUpdate.location}")
        properties.rawLocationsPublishingState.incrementRetryCount(trackableId)
        sendRawLocationUpdate(RawLocationChangedEvent(locationUpdate.location), properties, trackableId)
    }

    override fun processRawLocationUpdate(
        event: RawLocationChangedEvent,
        properties: PublisherProperties,
        trackableId: String
    ) {
        logHandler?.v("$TAG Processing raw location for trackable: $trackableId. ${event.location}")
        when {
            properties.rawLocationsPublishingState.hasPendingMessage(trackableId) -> {
                logHandler?.v("$TAG Trackable: $trackableId has pending message. Adding raw location to waiting ${event.location}")
                properties.rawLocationsPublishingState.addToWaiting(trackableId, event)
            }
            shouldSendLocation(
                event.location,
                properties.lastSentRawLocations[trackableId],
                properties.resolutions[trackableId]
            ) -> {
                sendRawLocationUpdate(event, properties, trackableId)
            }
            else -> {
                saveRawLocationForFurtherSending(properties, trackableId, event.location)
                processNextWaitingRawLocationUpdate(properties, trackableId)
            }
        }
    }

    override fun processNextWaitingRawLocationUpdate(properties: PublisherProperties, trackableId: String) {
        properties.rawLocationsPublishingState.getNextWaiting(trackableId)?.let {
            logHandler?.v("$TAG Trackable: $trackableId. Process next waiting raw location ${it.location}")
            processRawLocationUpdate(it, properties, trackableId)
        }
    }

    private fun sendRawLocationUpdate(
        event: RawLocationChangedEvent,
        properties: PublisherProperties,
        trackableId: String
    ) {
        logHandler?.v("$TAG Trackable: $trackableId will send raw location ${event.location}")
        val locationUpdate = LocationUpdate(
            event.location,
            properties.skippedRawLocations.toList(trackableId),
        )
        properties.rawLocationsPublishingState.markMessageAsPending(trackableId)
        ably.sendRawLocation(trackableId, locationUpdate) {
            if (it.isSuccess) {
                enqueue(SendRawLocationSuccessEvent(locationUpdate.location, trackableId))
            } else {
                enqueue(SendRawLocationFailureEvent(locationUpdate, trackableId, it.exceptionOrNull()))
            }
        }
    }

    override fun saveRawLocationForFurtherSending(
        properties: PublisherProperties,
        trackableId: String,
        location: Location
    ) {
        logHandler?.v("$TAG Trackable: $trackableId. Put raw location to the skippedLocations $location")
        properties.skippedRawLocations.add(trackableId, location)
    }

    override fun stopLocationUpdates(properties: PublisherProperties) {
        properties.isTracking = false
        mapbox.unregisterLocationObserver()
        mapbox.stopAndClose()
    }

    @RequiresPermission(anyOf = [Manifest.permission.ACCESS_COARSE_LOCATION, Manifest.permission.ACCESS_FINE_LOCATION])
    override fun startLocationUpdates(properties: PublisherProperties) {
        properties.isTracking = true
        mapbox.startTrip()
    }

    override fun updateTrackableState(properties: PublisherProperties, trackableId: String) {
        val hasSentAtLeastOneLocation: Boolean = properties.lastSentEnhancedLocations[trackableId] != null
        val lastChannelConnectionStateChange = getLastChannelConnectionStateChange(properties, trackableId)
        val newTrackableState = when (properties.lastConnectionStateChange.state) {
            ConnectionState.ONLINE -> {
                when (lastChannelConnectionStateChange.state) {
                    ConnectionState.ONLINE -> if (hasSentAtLeastOneLocation) TrackableState.Online else TrackableState.Offline()
                    ConnectionState.OFFLINE -> TrackableState.Offline()
                    ConnectionState.FAILED -> TrackableState.Failed(lastChannelConnectionStateChange.errorInformation!!) // are we sure error information will always be present?
                }
            }
            ConnectionState.OFFLINE -> TrackableState.Offline()
            ConnectionState.FAILED -> TrackableState.Failed(properties.lastConnectionStateChange.errorInformation!!) // are we sure error information will always be present?
        }
        if (newTrackableState != properties.trackableStates[trackableId]) {
            properties.trackableStates[trackableId] = newTrackableState
            scope.launch { properties.trackableStateFlows[trackableId]?.emit(newTrackableState) }
        }
    }

    private fun getLastChannelConnectionStateChange(
        properties: PublisherProperties,
        trackableId: String
    ): ConnectionStateChange =
        properties.lastChannelConnectionStateChanges[trackableId]
            ?: ConnectionStateChange(ConnectionState.OFFLINE, null)

    override fun removeAllSubscribers(trackable: Trackable, properties: PublisherProperties) {
        properties.subscribers[trackable.id]?.let { subscribers ->
            subscribers.forEach { hooks.subscribers?.onSubscriberRemoved(it) }
            subscribers.clear()
        }
    }

    override fun addSubscriber(id: String, trackable: Trackable, data: PresenceData, properties: PublisherProperties) {
        val subscriber = Subscriber(id, trackable)
        if (properties.subscribers[trackable.id] == null) {
            properties.subscribers[trackable.id] = mutableSetOf()
        }
        properties.subscribers[trackable.id]?.add(subscriber)
        saveOrRemoveResolutionRequest(data.resolution, trackable, subscriber, properties)
        hooks.subscribers?.onSubscriberAdded(subscriber)
        resolveResolution(trackable, properties)
    }

    override fun updateSubscriber(
        id: String,
        trackable: Trackable,
        data: PresenceData,
        properties: PublisherProperties
    ) {
        properties.subscribers[trackable.id]?.let { subscribers ->
            subscribers.find { it.id == id }?.let { subscriber ->
                data.resolution.let { resolution ->
                    saveOrRemoveResolutionRequest(resolution, trackable, subscriber, properties)
                    resolveResolution(trackable, properties)
                }
            }
        }
    }

    override fun removeSubscriber(id: String, trackable: Trackable, properties: PublisherProperties) {
        properties.subscribers[trackable.id]?.let { subscribers ->
            subscribers.find { it.id == id }?.let { subscriber ->
                subscribers.remove(subscriber)
                properties.requests[trackable.id]?.remove(subscriber)
                hooks.subscribers?.onSubscriberRemoved(subscriber)
                resolveResolution(trackable, properties)
            }
        }
    }

    private fun saveOrRemoveResolutionRequest(
        resolution: Resolution?,
        trackable: Trackable,
        subscriber: Subscriber,
        properties: PublisherProperties
    ) {
        if (resolution != null) {
            if (properties.requests[trackable.id] == null) {
                properties.requests[trackable.id] = mutableMapOf()
            }
            properties.requests[trackable.id]?.put(subscriber, resolution)
        } else {
            properties.requests[trackable.id]?.remove(subscriber)
        }
    }

    override fun notifyResolutionPolicyThatTrackableWasRemoved(trackable: Trackable) {
        hooks.trackables?.onTrackableRemoved(trackable)
    }

    override fun notifyResolutionPolicyThatActiveTrackableHasChanged(trackable: Trackable?) {
        hooks.trackables?.onActiveTrackableChanged(trackable)
    }

    override fun resolveResolution(trackable: Trackable, properties: PublisherProperties) {
        val resolutionRequests: Set<Resolution> = properties.requests[trackable.id]?.values?.toSet() ?: emptySet()
        policy.resolve(TrackableResolutionRequest(trackable, resolutionRequests)).let { resolution ->
<<<<<<< HEAD
            properties.resolutions[trackable.id] = resolution
            enqueue(ChangeLocationEngineResolutionEvent)
            if (sendResolutionEnabled) {
                ably.sendResolution(trackable.id, resolution) {} // we ignore the result of this operation
=======
            if (properties.resolutions[trackable.id] != resolution) {
                properties.resolutions[trackable.id] = resolution
                enqueue(ChangeLocationEngineResolutionEvent())
                if (sendResolutionEnabled) {
                    // For now we ignore the result of this operation but perhaps we should retry it if it fails
                    ably.updatePresenceData(trackable.id, properties.presenceData.copy(resolution = resolution)) {}
                }
>>>>>>> 295d9ad4
            }
        }
    }

    override fun setDestination(destination: Destination, properties: PublisherProperties) {
        properties.lastPublisherLocation.let { currentLocation ->
            if (currentLocation != null) {
                removeCurrentDestination(properties)
                properties.currentDestination = destination
                mapbox.setRoute(currentLocation, destination, properties.routingProfile) {
                    try {
                        enqueue(SetDestinationSuccessEvent(it.getOrThrow()))
                    } catch (exception: MapException) {
                        logHandler?.w("Setting trackable destination failed", exception)
                    }
                }
            } else {
                properties.rawLocationChangedCommands.add { updatedProperties ->
                    setDestination(destination, updatedProperties)
                }
            }
        }
    }

    override fun removeCurrentDestination(properties: PublisherProperties) {
        mapbox.clearRoute()
        properties.currentDestination = null
        properties.estimatedArrivalTimeInMilliseconds = null
    }

    override fun checkThreshold(
        currentLocation: Location,
        activeTrackable: Trackable?,
        estimatedArrivalTimeInMilliseconds: Long?
    ) {
        methods.threshold?.let { threshold ->
            if (thresholdChecker.isThresholdReached(
                    threshold,
                    currentLocation,
                    System.currentTimeMillis(),
                    activeTrackable?.destination,
                    estimatedArrivalTimeInMilliseconds
                )
            ) {
                methods.onProximityReached()
            }
        }
    }

    private fun shouldSendLocation(
        currentLocation: Location,
        lastSentLocation: Location?,
        resolution: Resolution?
    ): Boolean {
        return if (resolution != null && lastSentLocation != null) {
            val timeSinceLastSentLocation = currentLocation.timeFrom(lastSentLocation)
            val distanceFromLastSentLocation = currentLocation.distanceInMetersFrom(lastSentLocation)
            return distanceFromLastSentLocation >= resolution.minimumDisplacement || timeSinceLastSentLocation >= resolution.desiredInterval
        } else {
            true
        }
    }

    override fun updateTrackables(properties: PublisherProperties) {
        scope.launch { _trackables.emit(properties.trackables) }
    }

    override fun updateTrackableStateFlows(properties: PublisherProperties) {
        trackableStateFlows = properties.trackableStateFlows
    }

    override fun updateLocations(locationUpdate: LocationUpdate) {
        scope.launch { _locations.emit(locationUpdate) }
    }

    override fun getCurrentTimeInMilliseconds(): Long = System.currentTimeMillis()

    internal inner class Hooks : ResolutionPolicy.Hooks {
        var trackables: ResolutionPolicy.Hooks.TrackableSetListener? = null
        var subscribers: ResolutionPolicy.Hooks.SubscriberSetListener? = null

        override fun trackables(listener: ResolutionPolicy.Hooks.TrackableSetListener) {
            trackables = listener
        }

        override fun subscribers(listener: ResolutionPolicy.Hooks.SubscriberSetListener) {
            subscribers = listener
        }
    }

    private inner class Methods : ResolutionPolicy.Methods {
        var proximityHandler: ResolutionPolicy.Methods.ProximityHandler? = null
        var threshold: Proximity? = null
        override fun refresh() {
            enqueue(RefreshResolutionPolicyEvent())
        }

        override fun setProximityThreshold(
            threshold: Proximity,
            handler: ResolutionPolicy.Methods.ProximityHandler
        ) {
            this.proximityHandler = handler
            this.threshold = threshold
        }

        override fun cancelProximityThreshold() {
            proximityHandler?.onProximityCancelled()
        }

        fun onProximityReached() {
            threshold?.let { proximityHandler?.onProximityReached(it) }
        }
    }

    internal inner class Properties(
        routingProfile: RoutingProfile,
        locationEngineResolution: Resolution,
        isLocationEngineResolutionConstant: Boolean,
        areRawLocationsEnabled: Boolean?,
    ) : PublisherProperties {
        private var isDisposed: Boolean = false
        override var isStopped: Boolean = false
        override var locationEngineResolution: Resolution = locationEngineResolution
            get() = if (isDisposed) throw PublisherPropertiesDisposedException() else field
<<<<<<< HEAD
        override var isTracking: Boolean = false
=======
        val isLocationEngineResolutionConstant: Boolean = isLocationEngineResolutionConstant
            get() = if (isDisposed) throw PublisherPropertiesDisposedException() else field
        var isTracking: Boolean = false
>>>>>>> 295d9ad4
            get() = if (isDisposed) throw PublisherPropertiesDisposedException() else field
        override val trackables: MutableSet<Trackable> = mutableSetOf()
            get() = if (isDisposed) throw PublisherPropertiesDisposedException() else field
        override val trackableStates: MutableMap<String, TrackableState> = mutableMapOf()
            get() = if (isDisposed) throw PublisherPropertiesDisposedException() else field
        override val trackableStateFlows: MutableMap<String, MutableStateFlow<TrackableState>> = mutableMapOf()
            get() = if (isDisposed) throw PublisherPropertiesDisposedException() else field
        override val lastChannelConnectionStateChanges: MutableMap<String, ConnectionStateChange> = mutableMapOf()
            get() = if (isDisposed) throw PublisherPropertiesDisposedException() else field
        override var lastConnectionStateChange: ConnectionStateChange = ConnectionStateChange(
            ConnectionState.OFFLINE, null
        )
            get() = if (isDisposed) throw PublisherPropertiesDisposedException() else field
        override val resolutions: MutableMap<String, Resolution> = mutableMapOf()
            get() = if (isDisposed) throw PublisherPropertiesDisposedException() else field
        override val lastSentEnhancedLocations: MutableMap<String, Location> = mutableMapOf()
            get() = if (isDisposed) throw PublisherPropertiesDisposedException() else field
        override val lastSentRawLocations: MutableMap<String, Location> = mutableMapOf()
            get() = if (isDisposed) throw PublisherPropertiesDisposedException() else field
        override val skippedEnhancedLocations: SkippedLocations = SkippedLocations()
            get() = if (isDisposed) throw PublisherPropertiesDisposedException() else field
        override val skippedRawLocations: SkippedLocations = SkippedLocations()
            get() = if (isDisposed) throw PublisherPropertiesDisposedException() else field
        override var estimatedArrivalTimeInMilliseconds: Long? = null
            get() = if (isDisposed) throw PublisherPropertiesDisposedException() else field
        override var lastPublisherLocation: Location? = null
            get() = if (isDisposed) throw PublisherPropertiesDisposedException() else field
        override var currentDestination: Destination? = null
            get() = if (isDisposed) throw PublisherPropertiesDisposedException() else field
        override val subscribers: MutableMap<String, MutableSet<Subscriber>> = mutableMapOf()
            get() = if (isDisposed) throw PublisherPropertiesDisposedException() else field
        override val requests: MutableMap<String, MutableMap<Subscriber, Resolution>> = mutableMapOf()
            get() = if (isDisposed) throw PublisherPropertiesDisposedException() else field
        override var presenceData: PresenceData =
            PresenceData(ClientTypes.PUBLISHER, rawLocations = areRawLocationsEnabled)
            get() = if (isDisposed) throw PublisherPropertiesDisposedException() else field
        override var active: Trackable? = null
            get() = if (isDisposed) throw PublisherPropertiesDisposedException() else field
            set(value) {
                this@DefaultCorePublisher.active = value
                field = value
            }
        override var routingProfile: RoutingProfile = routingProfile
            get() = if (isDisposed) throw PublisherPropertiesDisposedException() else field
            set(value) {
                this@DefaultCorePublisher.routingProfile = value
                field = value
            }
        override val rawLocationChangedCommands: MutableList<(PublisherProperties) -> Unit> = mutableListOf()
            get() = if (isDisposed) throw PublisherPropertiesDisposedException() else field
        override val enhancedLocationsPublishingState: LocationsPublishingState<EnhancedLocationChangedEvent> =
            LocationsPublishingState()
            get() = if (isDisposed) throw PublisherPropertiesDisposedException() else field
        override val rawLocationsPublishingState: LocationsPublishingState<RawLocationChangedEvent> =
            LocationsPublishingState()
            get() = if (isDisposed) throw PublisherPropertiesDisposedException() else field
        override val duplicateTrackableGuard: DuplicateTrackableGuard = DublicateTrackableGuardImpl()
            get() = if (isDisposed) throw PublisherPropertiesDisposedException() else field
        override val trackableRemovalGuard: TrackableRemovalGuard = TrackableRemovalGuardImpl()
            get() = if (isDisposed) throw PublisherPropertiesDisposedException() else field
        override val areRawLocationsEnabled: Boolean = areRawLocationsEnabled ?: false

        override fun dispose() {
            trackables.clear()
            trackableStates.clear()
            trackableStateFlows.clear()
            lastChannelConnectionStateChanges.clear()
            resolutions.clear()
            lastSentEnhancedLocations.clear()
            lastSentRawLocations.clear()
            skippedEnhancedLocations.clearAll()
            skippedRawLocations.clearAll()
            estimatedArrivalTimeInMilliseconds = null
            active = null
            lastPublisherLocation = null
            currentDestination = null
            subscribers.clear()
            requests.clear()
            rawLocationChangedCommands.clear()
            enhancedLocationsPublishingState.clearAll()
            rawLocationsPublishingState.clearAll()
            duplicateTrackableGuard.clearAll()
            trackableRemovalGuard.clearAll()
            isDisposed = true
        }
    }
}<|MERGE_RESOLUTION|>--- conflicted
+++ resolved
@@ -136,12 +136,8 @@
     private val logHandler: LogHandler?,
     areRawLocationsEnabled: Boolean?,
     private val sendResolutionEnabled: Boolean,
-<<<<<<< HEAD
+    private val constantLocationEngineResolution: Resolution?,
 ) : CorePublisher, TimeProvider {
-=======
-    private val constantLocationEngineResolution: Resolution?,
-) : CorePublisher {
->>>>>>> 295d9ad4
     private val TAG = createLoggingTag(this)
     private val scope = CoroutineScope(singleThreadDispatcher + SupervisorJob())
     private val sendEventChannel: SendChannel<Event>
@@ -208,18 +204,13 @@
         areRawLocationsEnabled: Boolean?,
     ) {
         launch {
-<<<<<<< HEAD
-            val properties = Properties(routingProfile, policy.resolve(emptySet()), areRawLocationsEnabled)
-            val workerQueue: WorkerQueue = EventWorkerQueue(this@DefaultCorePublisher, properties, scope, workerFactory)
-=======
             val properties = Properties(
                 routingProfile,
                 policy.resolve(emptySet()),
                 constantLocationEngineResolution != null,
                 areRawLocationsEnabled,
             )
-
->>>>>>> 295d9ad4
+            val workerQueue: WorkerQueue = EventWorkerQueue(this@DefaultCorePublisher, properties, scope, workerFactory)
             // processing
             for (event in receiveEventChannel) {
                 // handle events after the publisher is stopped
@@ -359,14 +350,9 @@
                         )
                     }
                     is ChangeLocationEngineResolutionEvent -> {
-<<<<<<< HEAD
+                        if (!properties.isLocationEngineResolutionConstant) {
                         workerQueue.execute(workerFactory.createWorker(WorkerParams.ChangeLocationEngineResolution))
-=======
-                        if (!properties.isLocationEngineResolutionConstant) {
-                            properties.locationEngineResolution = policy.resolve(properties.resolutions.values.toSet())
-                            mapbox.changeResolution(properties.locationEngineResolution)
                         }
->>>>>>> 295d9ad4
                     }
                     is RemoveTrackableEvent -> {
                         workerQueue.execute(
@@ -729,20 +715,13 @@
     override fun resolveResolution(trackable: Trackable, properties: PublisherProperties) {
         val resolutionRequests: Set<Resolution> = properties.requests[trackable.id]?.values?.toSet() ?: emptySet()
         policy.resolve(TrackableResolutionRequest(trackable, resolutionRequests)).let { resolution ->
-<<<<<<< HEAD
-            properties.resolutions[trackable.id] = resolution
-            enqueue(ChangeLocationEngineResolutionEvent)
-            if (sendResolutionEnabled) {
-                ably.sendResolution(trackable.id, resolution) {} // we ignore the result of this operation
-=======
             if (properties.resolutions[trackable.id] != resolution) {
                 properties.resolutions[trackable.id] = resolution
-                enqueue(ChangeLocationEngineResolutionEvent())
+                enqueue(ChangeLocationEngineResolutionEvent)
                 if (sendResolutionEnabled) {
                     // For now we ignore the result of this operation but perhaps we should retry it if it fails
                     ably.updatePresenceData(trackable.id, properties.presenceData.copy(resolution = resolution)) {}
                 }
->>>>>>> 295d9ad4
             }
         }
     }
@@ -867,13 +846,9 @@
         override var isStopped: Boolean = false
         override var locationEngineResolution: Resolution = locationEngineResolution
             get() = if (isDisposed) throw PublisherPropertiesDisposedException() else field
-<<<<<<< HEAD
+        val isLocationEngineResolutionConstant: Boolean = isLocationEngineResolutionConstant
+            get() = if (isDisposed) throw PublisherPropertiesDisposedException() else field
         override var isTracking: Boolean = false
-=======
-        val isLocationEngineResolutionConstant: Boolean = isLocationEngineResolutionConstant
-            get() = if (isDisposed) throw PublisherPropertiesDisposedException() else field
-        var isTracking: Boolean = false
->>>>>>> 295d9ad4
             get() = if (isDisposed) throw PublisherPropertiesDisposedException() else field
         override val trackables: MutableSet<Trackable> = mutableSetOf()
             get() = if (isDisposed) throw PublisherPropertiesDisposedException() else field
