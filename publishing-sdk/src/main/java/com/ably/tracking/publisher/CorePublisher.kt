package com.ably.tracking.publisher

import android.Manifest
import androidx.annotation.RequiresPermission
import com.ably.tracking.ConnectionException
import com.ably.tracking.EnhancedLocationUpdate
import com.ably.tracking.Location
import com.ably.tracking.LocationUpdate
import com.ably.tracking.LocationUpdateType
import com.ably.tracking.Resolution
import com.ably.tracking.TrackableState
import com.ably.tracking.common.Ably
import com.ably.tracking.common.ClientTypes
import com.ably.tracking.common.ConnectionState
import com.ably.tracking.common.ConnectionStateChange
import com.ably.tracking.common.PresenceAction
import com.ably.tracking.common.PresenceData
import com.ably.tracking.common.createSingleThreadDispatcher
import com.ably.tracking.common.logging.w
import com.ably.tracking.logging.LogHandler
import com.ably.tracking.publisher.guards.DublicateTrackableGuardImpl
import com.ably.tracking.publisher.guards.DuplicateTrackableGuard
import com.ably.tracking.publisher.guards.TrackableRemovalGuard
import com.ably.tracking.publisher.workerqueue.EventWorkerQueue
import com.ably.tracking.publisher.workerqueue.workers.AddTrackableWorker
import kotlinx.coroutines.CoroutineScope
import kotlinx.coroutines.SupervisorJob
import kotlinx.coroutines.channels.Channel
import kotlinx.coroutines.channels.ReceiveChannel
import kotlinx.coroutines.channels.SendChannel
import kotlinx.coroutines.coroutineScope
import kotlinx.coroutines.flow.MutableSharedFlow
import kotlinx.coroutines.flow.MutableStateFlow
import kotlinx.coroutines.flow.SharedFlow
import kotlinx.coroutines.flow.StateFlow
import kotlinx.coroutines.flow.asSharedFlow
import kotlinx.coroutines.flow.asStateFlow
import kotlinx.coroutines.launch

internal interface CorePublisher {
    fun enqueue(event: AdhocEvent)
    fun request(request: Request<*>)
    val locations: SharedFlow<LocationUpdate>
    val trackables: SharedFlow<Set<Trackable>>
    val locationHistory: SharedFlow<LocationHistoryData>
    val active: Trackable?
    val routingProfile: RoutingProfile
    val trackableStateFlows: Map<String, StateFlow<TrackableState>>
}

@RequiresPermission(anyOf = [Manifest.permission.ACCESS_COARSE_LOCATION, Manifest.permission.ACCESS_FINE_LOCATION])
internal fun createCorePublisher(
    ably: Ably,
    mapbox: Mapbox,
    resolutionPolicyFactory: ResolutionPolicy.Factory,
    routingProfile: RoutingProfile,
    logHandler: LogHandler?,
    areRawLocationsEnabled: Boolean?,
    sendResolutionEnabled: Boolean,
): CorePublisher {
    return DefaultCorePublisher(
        ably,
        mapbox,
        resolutionPolicyFactory,
        routingProfile,
        logHandler,
        areRawLocationsEnabled,
        sendResolutionEnabled,
    )
}

/**
 * This is a private static single thread dispatcher that will be used for all the [Publisher] instances.
 */
private val singleThreadDispatcher = createSingleThreadDispatcher()

internal class DefaultCorePublisher
@RequiresPermission(anyOf = [Manifest.permission.ACCESS_COARSE_LOCATION, Manifest.permission.ACCESS_FINE_LOCATION])
constructor(
    private val ably: Ably,
    private val mapbox: Mapbox,
    resolutionPolicyFactory: ResolutionPolicy.Factory,
    override var routingProfile: RoutingProfile,
    private val logHandler: LogHandler?,
    private val areRawLocationsEnabled: Boolean?,
    private val sendResolutionEnabled: Boolean,
) : CorePublisher {
    private val scope = CoroutineScope(singleThreadDispatcher + SupervisorJob())
    private val sendEventChannel: SendChannel<Event>
    private val _locations = MutableSharedFlow<LocationUpdate>(replay = 1)
    private val _trackables = MutableSharedFlow<Set<Trackable>>(replay = 1)
    private val _locationHistory = MutableSharedFlow<LocationHistoryData>()
    private val thresholdChecker = ThresholdChecker()
    private val policy: ResolutionPolicy
    private val hooks = Hooks()
    private val methods = Methods()
    override val locations: SharedFlow<LocationUpdate>
        get() = _locations.asSharedFlow()
    override val trackables: SharedFlow<Set<Trackable>>
        get() = _trackables.asSharedFlow()
    override val locationHistory: SharedFlow<LocationHistoryData>
        get() = _locationHistory.asSharedFlow()

    override var active: Trackable? = null
    override var trackableStateFlows: Map<String, StateFlow<TrackableState>> = emptyMap()

    init {
        policy = resolutionPolicyFactory.createResolutionPolicy(
            hooks,
            methods
        )
        val channel = Channel<Event>()
        sendEventChannel = channel
        scope.launch {
            coroutineScope {
                sequenceEventsQueue(channel, routingProfile)
            }
        }
        ably.subscribeForAblyStateChange { enqueue(AblyConnectionStateChangeEvent(it)) }
        mapbox.registerLocationObserver(object : LocationUpdatesObserver {
            override fun onRawLocationChanged(rawLocation: Location) {
                enqueue(RawLocationChangedEvent(rawLocation))
            }

            override fun onEnhancedLocationChanged(enhancedLocation: Location, intermediateLocations: List<Location>) {
                val locationUpdateType =
                    if (intermediateLocations.isEmpty()) LocationUpdateType.ACTUAL else LocationUpdateType.PREDICTED
                enqueue(EnhancedLocationChangedEvent(enhancedLocation, intermediateLocations, locationUpdateType))
            }
        })
        mapbox.setLocationHistoryListener { historyData -> scope.launch { _locationHistory.emit(historyData) } }
    }

    override fun enqueue(event: AdhocEvent) {
        scope.launch { sendEventChannel.send(event) }
    }

    override fun request(request: Request<*>) {
        scope.launch { sendEventChannel.send(request) }
    }

    @RequiresPermission(anyOf = [Manifest.permission.ACCESS_COARSE_LOCATION, Manifest.permission.ACCESS_FINE_LOCATION])
    private fun CoroutineScope.sequenceEventsQueue(
        receiveEventChannel: ReceiveChannel<Event>,
        routingProfile: RoutingProfile
    ) {
        launch {
            val properties = Properties(routingProfile, policy.resolve(emptySet()), areRawLocationsEnabled)
            val workerQueue = EventWorkerQueue(this@DefaultCorePublisher, properties, scope)
            // processing
            for (event in receiveEventChannel) {
                // handle events after the publisher is stopped
                if (properties.isStopped) {
                    if (event is Request<*>) {
                        // when the event is a request then call its handler
                        when (event) {
                            is StopEvent -> event.handler(Result.success(Unit))
                            else -> event.handler(Result.failure(PublisherStoppedException()))
                        }
                        continue
                    } else if (event is AdhocEvent) {
                        // when the event is an adhoc event then just ignore it
                        continue
                    }
                }
                when (event) {
                    is SetDestinationSuccessEvent -> {
                        properties.estimatedArrivalTimeInMilliseconds =
                            System.currentTimeMillis() + event.routeDurationInMilliseconds
                    }
                    is RawLocationChangedEvent -> {
                        properties.lastPublisherLocation = event.location
                        if (areRawLocationsEnabled == true) {
                            properties.trackables.forEach { processRawLocationUpdate(event, properties, it.id) }
                        }
                        properties.rawLocationChangedCommands.apply {
                            if (isNotEmpty()) {
                                forEach { command -> command(properties) }
                                clear()
                            }
                        }
                    }
                    is EnhancedLocationChangedEvent -> {
                        properties.trackables.forEach { processEnhancedLocationUpdate(event, properties, it.id) }
                        scope.launch {
                            _locations.emit(
                                EnhancedLocationUpdate(
                                    event.location,
                                    emptyList(),
                                    event.intermediateLocations,
                                    event.type
                                )
                            )
                        }
                        checkThreshold(
                            event.location,
                            properties.active,
                            properties.estimatedArrivalTimeInMilliseconds
                        )
                    }
                    is TrackTrackableEvent -> {
                        request(
                            AddTrackableEvent(event.trackable) { result ->
                                if (result.isSuccess) {
                                    request(SetActiveTrackableEvent(event.trackable) { event.handler(result) })
                                } else {
                                    event.handler(result)
                                }
                            }
                        )
                    }
                    is SetActiveTrackableEvent -> {
                        if (properties.active != event.trackable) {
                            properties.active = event.trackable
                            hooks.trackables?.onActiveTrackableChanged(event.trackable)
                            event.trackable.destination?.let {
                                setDestination(it, properties)
                            }
                        }
                        event.handler(Result.success(Unit))
                    }
                    is AddTrackableEvent -> {
                        workerQueue.enqueue(
                            AddTrackableWorker(event.trackable, event.handler, ably)
                        )
                    }
                    is AddTrackableFailedEvent -> {
                        val failureResult = Result.failure<AddTrackableResult>(event.exception)
                        event.handler(failureResult)
                        properties.duplicateTrackableGuard.finishAddingTrackable(event.trackable, failureResult)
                        properties.trackableRemovalGuard.removeMarked(event.trackable, Result.success(true))
                    }
                    is PresenceMessageEvent -> {
                        when (event.presenceMessage.action) {
                            PresenceAction.PRESENT_OR_ENTER -> {
                                if (event.presenceMessage.data.type == ClientTypes.SUBSCRIBER) {
                                    addSubscriber(
                                        event.presenceMessage.clientId,
                                        event.trackable,
                                        event.presenceMessage.data,
                                        properties
                                    )
                                }
                            }
                            PresenceAction.LEAVE_OR_ABSENT -> {
                                if (event.presenceMessage.data.type == ClientTypes.SUBSCRIBER) {
                                    removeSubscriber(event.presenceMessage.clientId, event.trackable, properties)
                                }
                            }
                            PresenceAction.UPDATE -> {
                                if (event.presenceMessage.data.type == ClientTypes.SUBSCRIBER) {
                                    updateSubscriber(
                                        event.presenceMessage.clientId,
                                        event.trackable,
                                        event.presenceMessage.data,
                                        properties
                                    )
                                }
                            }
                        }
                    }
                    is TrackableRemovalRequestedEvent -> {
                        if (event.result.isSuccess) {
                            properties.trackableRemovalGuard.removeMarked(event.trackable, Result.success(true))
                        } else {
                            properties.trackableRemovalGuard.removeMarked(
                                event.trackable,
                                Result.failure(event.result.exceptionOrNull()!!)
                            )
                        }
                        event.handler(Result.failure(RemoveTrackableRequestedException()))
                        properties.duplicateTrackableGuard.finishAddingTrackable(
                            event.trackable,
                            Result.failure(RemoveTrackableRequestedException())
                        )
                    }
                    is ConnectionForTrackableCreatedEvent -> {
                        if (properties.trackableRemovalGuard.isMarkedForRemoval(event.trackable)) {
                            // Leave Ably channel.
                            ably.disconnect(event.trackable.id, properties.presenceData) { result ->
                                request(TrackableRemovalRequestedEvent(event.trackable, event.handler, result))
                            }
                            continue
                        }
                        ably.subscribeForPresenceMessages(
                            trackableId = event.trackable.id,
                            listener = { enqueue(PresenceMessageEvent(event.trackable, it)) },
                            callback = { result ->
                                try {
                                    result.getOrThrow()
                                    request(ConnectionForTrackableReadyEvent(event.trackable, event.handler))
                                } catch (exception: ConnectionException) {
                                    ably.disconnect(event.trackable.id, properties.presenceData) {
<<<<<<< HEAD
                                        request(
                                            AddTrackableFailedEvent(
                                                event.trackable,
                                                event.callbackFunction,
                                                exception
                                            )
                                        )
=======
                                        request(AddTrackableFailedEvent(event.trackable, event.handler, exception))
>>>>>>> 24c7b015
                                    }
                                }
                            }
                        )
                    }
                    is ConnectionForTrackableReadyEvent -> {
                        if (properties.trackableRemovalGuard.isMarkedForRemoval(event.trackable)) {
                            ably.disconnect(event.trackable.id, properties.presenceData) { result ->
                                request(TrackableRemovalRequestedEvent(event.trackable, event.handler, result))
                            }
                            continue
                        }
                        ably.subscribeForChannelStateChange(event.trackable.id) {
                            enqueue(ChannelConnectionStateChangeEvent(it, event.trackable.id))
                        }
                        if (!properties.isTracking) {
                            properties.isTracking = true
                            mapbox.startTrip()
                        }
                        properties.trackables.add(event.trackable)
                        scope.launch { _trackables.emit(properties.trackables) }
                        resolveResolution(event.trackable, properties)
                        hooks.trackables?.onTrackableAdded(event.trackable)
                        val trackableState = properties.trackableStates[event.trackable.id] ?: TrackableState.Offline()
                        val trackableStateFlow =
                            properties.trackableStateFlows[event.trackable.id] ?: MutableStateFlow(trackableState)
                        properties.trackableStateFlows[event.trackable.id] = trackableStateFlow
                        trackableStateFlows = properties.trackableStateFlows
                        properties.trackableStates[event.trackable.id] = trackableState
                        val successResult = Result.success(trackableStateFlow.asStateFlow())
                        event.handler(successResult)
                        properties.duplicateTrackableGuard.finishAddingTrackable(event.trackable, successResult)
                    }
                    is ChangeLocationEngineResolutionEvent -> {
                        properties.locationEngineResolution = policy.resolve(properties.resolutions.values.toSet())
                        mapbox.changeResolution(properties.locationEngineResolution)
                    }
                    is RemoveTrackableEvent -> {
                        if (properties.trackables.contains(event.trackable)) {
                            // Leave Ably channel.
                            ably.disconnect(event.trackable.id, properties.presenceData) { result ->
                                if (result.isSuccess) {
                                    request(
                                        DisconnectSuccessEvent(event.trackable) {
                                            if (it.isSuccess) {
                                                event.handler(Result.success(true))
                                            } else {
                                                event.handler(Result.failure(it.exceptionOrNull()!!))
                                            }
                                        }
                                    )
                                } else {
                                    event.handler(Result.failure(result.exceptionOrNull()!!))
                                }
                            }
                        } else if (properties.duplicateTrackableGuard.isCurrentlyAddingTrackable(event.trackable)) {
                            properties.trackableRemovalGuard.markForRemoval(event.trackable, event.handler)
                        } else {
                            // notify with false to indicate that it was not removed
                            event.handler(Result.success(false))
                        }
                    }
                    is DisconnectSuccessEvent -> {
                        properties.trackables.remove(event.trackable)
                        scope.launch { _trackables.emit(properties.trackables) }
                        properties.trackableStateFlows.remove(event.trackable.id) // there is no way to stop the StateFlow so we just remove it
                        trackableStateFlows = properties.trackableStateFlows
                        properties.trackableStates.remove(event.trackable.id)
                        hooks.trackables?.onTrackableRemoved(event.trackable)
                        removeAllSubscribers(event.trackable, properties)
                        properties.resolutions.remove(event.trackable.id)
                            ?.let { enqueue(ChangeLocationEngineResolutionEvent()) }
                        properties.requests.remove(event.trackable.id)
                        properties.lastSentEnhancedLocations.remove(event.trackable.id)
                        properties.lastSentRawLocations.remove(event.trackable.id)
                        properties.skippedEnhancedLocations.clear(event.trackable.id)
                        properties.skippedRawLocations.clear(event.trackable.id)
                        properties.enhancedLocationsPublishingState.clear(event.trackable.id)
                        properties.rawLocationsPublishingState.clear(event.trackable.id)
                        properties.duplicateTrackableGuard.clear(event.trackable)
                        // If this was the active Trackable then clear that state and remove destination.
                        if (properties.active == event.trackable) {
                            removeCurrentDestination(properties)
                            properties.active = null
                            hooks.trackables?.onActiveTrackableChanged(null)
                        }
                        // When we remove the last trackable then we should stop location updates
                        if (properties.trackables.isEmpty() && properties.isTracking) {
                            stopLocationUpdates(properties)
                        }
                        properties.lastChannelConnectionStateChanges.remove(event.trackable.id)
                        event.handler(Result.success(Unit))
                    }
                    is RefreshResolutionPolicyEvent -> {
                        properties.trackables.forEach { resolveResolution(it, properties) }
                    }
                    is ChangeRoutingProfileEvent -> {
                        properties.routingProfile = event.routingProfile
                        properties.currentDestination?.let { setDestination(it, properties) }
                    }
                    is StopEvent -> {
                        if (properties.isTracking) {
                            stopLocationUpdates(properties)
                        }
                        try {
                            ably.close(properties.presenceData)
                            properties.dispose()
                            properties.isStopped = true
                            event.handler(Result.success(Unit))
                        } catch (exception: ConnectionException) {
                            event.handler(Result.failure(exception))
                        }
                    }
                    is AblyConnectionStateChangeEvent -> {
                        properties.lastConnectionStateChange = event.connectionStateChange
                        properties.trackables.forEach {
                            updateTrackableState(properties, it.id)
                        }
                    }
                    is ChannelConnectionStateChangeEvent -> {
                        properties.lastChannelConnectionStateChanges[event.trackableId] = event.connectionStateChange
                        updateTrackableState(properties, event.trackableId)
                    }
                    is SendEnhancedLocationSuccessEvent -> {
                        properties.enhancedLocationsPublishingState.unmarkMessageAsPending(event.trackableId)
                        properties.lastSentEnhancedLocations[event.trackableId] = event.location
                        properties.skippedEnhancedLocations.clear(event.trackableId)
                        updateTrackableState(properties, event.trackableId)
                        processNextWaitingEnhancedLocationUpdate(properties, event.trackableId)
                    }
                    is SendEnhancedLocationFailureEvent -> {
                        if (properties.enhancedLocationsPublishingState.shouldRetryPublishing(event.trackableId)) {
                            retrySendingEnhancedLocation(properties, event.trackableId, event.locationUpdate)
                        } else {
                            properties.enhancedLocationsPublishingState.unmarkMessageAsPending(event.trackableId)
                            saveEnhancedLocationForFurtherSending(
                                properties,
                                event.trackableId,
                                event.locationUpdate.location
                            )
                            logHandler?.w(
                                "Sending location update failed. Location saved for further sending",
                                event.exception
                            )
                            processNextWaitingEnhancedLocationUpdate(properties, event.trackableId)
                        }
                    }
                    is SendRawLocationSuccessEvent -> {
                        properties.rawLocationsPublishingState.unmarkMessageAsPending(event.trackableId)
                        properties.lastSentRawLocations[event.trackableId] = event.location
                        properties.skippedRawLocations.clear(event.trackableId)
                        processNextWaitingRawLocationUpdate(properties, event.trackableId)
                    }
                    is SendRawLocationFailureEvent -> {
                        if (properties.rawLocationsPublishingState.shouldRetryPublishing(event.trackableId)) {
                            retrySendingRawLocation(properties, event.trackableId, event.locationUpdate)
                        } else {
                            properties.rawLocationsPublishingState.unmarkMessageAsPending(event.trackableId)
                            saveRawLocationForFurtherSending(
                                properties,
                                event.trackableId,
                                event.locationUpdate.location
                            )
                            logHandler?.w(
                                "Sending raw location update failed. Location saved for further sending",
                                event.exception
                            )
                            processNextWaitingRawLocationUpdate(properties, event.trackableId)
                        }
                    }
                }
            }
        }
    }

    private fun retrySendingEnhancedLocation(
        properties: Properties,
        trackableId: String,
        locationUpdate: EnhancedLocationUpdate
    ) {
        properties.enhancedLocationsPublishingState.incrementRetryCount(trackableId)
        sendEnhancedLocationUpdate(
            EnhancedLocationChangedEvent(
                locationUpdate.location,
                locationUpdate.intermediateLocations,
                locationUpdate.type
            ),
            properties,
            trackableId
        )
    }

    private fun processEnhancedLocationUpdate(
        event: EnhancedLocationChangedEvent,
        properties: Properties,
        trackableId: String
    ) {
        when {
            properties.enhancedLocationsPublishingState.hasPendingMessage(trackableId) -> {
                properties.enhancedLocationsPublishingState.addToWaiting(trackableId, event)
            }
            shouldSendLocation(
                event.location,
                properties.lastSentEnhancedLocations[trackableId],
                properties.resolutions[trackableId]
            ) -> {
                sendEnhancedLocationUpdate(event, properties, trackableId)
            }
            else -> {
                saveEnhancedLocationForFurtherSending(properties, trackableId, event.location)
                processNextWaitingEnhancedLocationUpdate(properties, trackableId)
            }
        }
    }

    private fun processNextWaitingEnhancedLocationUpdate(properties: Properties, trackableId: String) {
        properties.enhancedLocationsPublishingState.getNextWaiting(trackableId)?.let {
            processEnhancedLocationUpdate(it, properties, trackableId)
        }
    }

    private fun sendEnhancedLocationUpdate(
        event: EnhancedLocationChangedEvent,
        properties: Properties,
        trackableId: String
    ) {
        val locationUpdate = EnhancedLocationUpdate(
            event.location,
            properties.skippedEnhancedLocations.toList(trackableId),
            event.intermediateLocations,
            event.type
        )
        properties.enhancedLocationsPublishingState.markMessageAsPending(trackableId)
        ably.sendEnhancedLocation(trackableId, locationUpdate) {
            if (it.isSuccess) {
                enqueue(SendEnhancedLocationSuccessEvent(locationUpdate.location, trackableId))
            } else {
                enqueue(SendEnhancedLocationFailureEvent(locationUpdate, trackableId, it.exceptionOrNull()))
            }
        }
    }

    private fun saveEnhancedLocationForFurtherSending(properties: Properties, trackableId: String, location: Location) {
        properties.skippedEnhancedLocations.add(trackableId, location)
    }

    private fun retrySendingRawLocation(properties: Properties, trackableId: String, locationUpdate: LocationUpdate) {
        properties.rawLocationsPublishingState.incrementRetryCount(trackableId)
        sendRawLocationUpdate(RawLocationChangedEvent(locationUpdate.location), properties, trackableId)
    }

    private fun processRawLocationUpdate(
        event: RawLocationChangedEvent,
        properties: Properties,
        trackableId: String
    ) {
        when {
            properties.rawLocationsPublishingState.hasPendingMessage(trackableId) -> {
                properties.rawLocationsPublishingState.addToWaiting(trackableId, event)
            }
            shouldSendLocation(
                event.location,
                properties.lastSentRawLocations[trackableId],
                properties.resolutions[trackableId]
            ) -> {
                sendRawLocationUpdate(event, properties, trackableId)
            }
            else -> {
                saveRawLocationForFurtherSending(properties, trackableId, event.location)
                processNextWaitingRawLocationUpdate(properties, trackableId)
            }
        }
    }

    private fun processNextWaitingRawLocationUpdate(properties: Properties, trackableId: String) {
        properties.rawLocationsPublishingState.getNextWaiting(trackableId)?.let {
            processRawLocationUpdate(it, properties, trackableId)
        }
    }

    private fun sendRawLocationUpdate(
        event: RawLocationChangedEvent,
        properties: Properties,
        trackableId: String
    ) {
        val locationUpdate = LocationUpdate(
            event.location,
            properties.skippedRawLocations.toList(trackableId),
        )
        properties.rawLocationsPublishingState.markMessageAsPending(trackableId)
        ably.sendRawLocation(trackableId, locationUpdate) {
            if (it.isSuccess) {
                enqueue(SendRawLocationSuccessEvent(locationUpdate.location, trackableId))
            } else {
                enqueue(SendRawLocationFailureEvent(locationUpdate, trackableId, it.exceptionOrNull()))
            }
        }
    }

    private fun saveRawLocationForFurtherSending(properties: Properties, trackableId: String, location: Location) {
        properties.skippedRawLocations.add(trackableId, location)
    }

    private fun stopLocationUpdates(properties: Properties) {
        properties.isTracking = false
        mapbox.unregisterLocationObserver()
        mapbox.stopAndClose()
    }

    private fun updateTrackableState(properties: Properties, trackableId: String) {
        val hasSentAtLeastOneLocation: Boolean = properties.lastSentEnhancedLocations[trackableId] != null
        val lastChannelConnectionStateChange = getLastChannelConnectionStateChange(properties, trackableId)
        val newTrackableState = when (properties.lastConnectionStateChange.state) {
            ConnectionState.ONLINE -> {
                when (lastChannelConnectionStateChange.state) {
                    ConnectionState.ONLINE -> if (hasSentAtLeastOneLocation) TrackableState.Online else TrackableState.Offline()
                    ConnectionState.OFFLINE -> TrackableState.Offline()
                    ConnectionState.FAILED -> TrackableState.Failed(lastChannelConnectionStateChange.errorInformation!!) // are we sure error information will always be present?
                }
            }
            ConnectionState.OFFLINE -> TrackableState.Offline()
            ConnectionState.FAILED -> TrackableState.Failed(properties.lastConnectionStateChange.errorInformation!!) // are we sure error information will always be present?
        }
        if (newTrackableState != properties.trackableStates[trackableId]) {
            properties.trackableStates[trackableId] = newTrackableState
            scope.launch { properties.trackableStateFlows[trackableId]?.emit(newTrackableState) }
        }
    }

    private fun getLastChannelConnectionStateChange(
        properties: Properties,
        trackableId: String
    ): ConnectionStateChange =
        properties.lastChannelConnectionStateChanges[trackableId]
            ?: ConnectionStateChange(ConnectionState.OFFLINE, null)

    private fun removeAllSubscribers(trackable: Trackable, properties: Properties) {
        properties.subscribers[trackable.id]?.let { subscribers ->
            subscribers.forEach { hooks.subscribers?.onSubscriberRemoved(it) }
            subscribers.clear()
        }
    }

    private fun addSubscriber(id: String, trackable: Trackable, data: PresenceData, properties: Properties) {
        val subscriber = Subscriber(id, trackable)
        if (properties.subscribers[trackable.id] == null) {
            properties.subscribers[trackable.id] = mutableSetOf()
        }
        properties.subscribers[trackable.id]?.add(subscriber)
        saveOrRemoveResolutionRequest(data.resolution, trackable, subscriber, properties)
        hooks.subscribers?.onSubscriberAdded(subscriber)
        resolveResolution(trackable, properties)
    }

    private fun updateSubscriber(id: String, trackable: Trackable, data: PresenceData, properties: Properties) {
        properties.subscribers[trackable.id]?.let { subscribers ->
            subscribers.find { it.id == id }?.let { subscriber ->
                data.resolution.let { resolution ->
                    saveOrRemoveResolutionRequest(resolution, trackable, subscriber, properties)
                    resolveResolution(trackable, properties)
                }
            }
        }
    }

    private fun removeSubscriber(id: String, trackable: Trackable, properties: Properties) {
        properties.subscribers[trackable.id]?.let { subscribers ->
            subscribers.find { it.id == id }?.let { subscriber ->
                subscribers.remove(subscriber)
                properties.requests[trackable.id]?.remove(subscriber)
                hooks.subscribers?.onSubscriberRemoved(subscriber)
                resolveResolution(trackable, properties)
            }
        }
    }

    private fun saveOrRemoveResolutionRequest(
        resolution: Resolution?,
        trackable: Trackable,
        subscriber: Subscriber,
        properties: Properties
    ) {
        if (resolution != null) {
            if (properties.requests[trackable.id] == null) {
                properties.requests[trackable.id] = mutableMapOf()
            }
            properties.requests[trackable.id]?.put(subscriber, resolution)
        } else {
            properties.requests[trackable.id]?.remove(subscriber)
        }
    }

    private fun resolveResolution(trackable: Trackable, properties: Properties) {
        val resolutionRequests: Set<Resolution> = properties.requests[trackable.id]?.values?.toSet() ?: emptySet()
        policy.resolve(TrackableResolutionRequest(trackable, resolutionRequests)).let { resolution ->
            properties.resolutions[trackable.id] = resolution
            enqueue(ChangeLocationEngineResolutionEvent())
            if (sendResolutionEnabled) {
                ably.sendResolution(trackable.id, resolution) {} // we ignore the result of this operation
            }
        }
    }

    private fun setDestination(destination: Destination, properties: Properties) {
        properties.lastPublisherLocation.let { currentLocation ->
            if (currentLocation != null) {
                removeCurrentDestination(properties)
                properties.currentDestination = destination
                mapbox.setRoute(currentLocation, destination, properties.routingProfile) {
                    try {
                        enqueue(SetDestinationSuccessEvent(it.getOrThrow()))
                    } catch (exception: MapException) {
                        logHandler?.w("Setting trackable destination failed", exception)
                    }
                }
            } else {
                properties.rawLocationChangedCommands.add { updatedProperties ->
                    setDestination(destination, updatedProperties)
                }
            }
        }
    }

    private fun removeCurrentDestination(properties: Properties) {
        mapbox.clearRoute()
        properties.currentDestination = null
        properties.estimatedArrivalTimeInMilliseconds = null
    }

    private fun checkThreshold(
        currentLocation: Location,
        activeTrackable: Trackable?,
        estimatedArrivalTimeInMilliseconds: Long?
    ) {
        methods.threshold?.let { threshold ->
            if (thresholdChecker.isThresholdReached(
                    threshold,
                    currentLocation,
                    System.currentTimeMillis(),
                    activeTrackable?.destination,
                    estimatedArrivalTimeInMilliseconds
                )
            ) {
                methods.onProximityReached()
            }
        }
    }

    private fun shouldSendLocation(
        currentLocation: Location,
        lastSentLocation: Location?,
        resolution: Resolution?
    ): Boolean {
        return if (resolution != null && lastSentLocation != null) {
            val timeSinceLastSentLocation = currentLocation.timeFrom(lastSentLocation)
            val distanceFromLastSentLocation = currentLocation.distanceInMetersFrom(lastSentLocation)
            return distanceFromLastSentLocation >= resolution.minimumDisplacement || timeSinceLastSentLocation >= resolution.desiredInterval
        } else {
            true
        }
    }

    private inner class Hooks : ResolutionPolicy.Hooks {
        var trackables: ResolutionPolicy.Hooks.TrackableSetListener? = null
        var subscribers: ResolutionPolicy.Hooks.SubscriberSetListener? = null

        override fun trackables(listener: ResolutionPolicy.Hooks.TrackableSetListener) {
            trackables = listener
        }

        override fun subscribers(listener: ResolutionPolicy.Hooks.SubscriberSetListener) {
            subscribers = listener
        }
    }

    private inner class Methods : ResolutionPolicy.Methods {
        var proximityHandler: ResolutionPolicy.Methods.ProximityHandler? = null
        var threshold: Proximity? = null
        override fun refresh() {
            enqueue(RefreshResolutionPolicyEvent())
        }

        override fun setProximityThreshold(
            threshold: Proximity,
            handler: ResolutionPolicy.Methods.ProximityHandler
        ) {
            this.proximityHandler = handler
            this.threshold = threshold
        }

        override fun cancelProximityThreshold() {
            proximityHandler?.onProximityCancelled()
        }

        fun onProximityReached() {
            threshold?.let { proximityHandler?.onProximityReached(it) }
        }
    }

    internal inner class Properties(
        routingProfile: RoutingProfile,
        locationEngineResolution: Resolution,
        areRawLocationsEnabled: Boolean?,
    ) : PublisherProperties {
        private var isDisposed: Boolean = false
        var isStopped: Boolean = false
        var locationEngineResolution: Resolution = locationEngineResolution
            get() = if (isDisposed) throw PublisherPropertiesDisposedException() else field
        var isTracking: Boolean = false
            get() = if (isDisposed) throw PublisherPropertiesDisposedException() else field
        override val trackables: MutableSet<Trackable> = mutableSetOf()
            get() = if (isDisposed) throw PublisherPropertiesDisposedException() else field
        val trackableStates: MutableMap<String, TrackableState> = mutableMapOf()
            get() = if (isDisposed) throw PublisherPropertiesDisposedException() else field
        override val trackableStateFlows: MutableMap<String, MutableStateFlow<TrackableState>> = mutableMapOf()
            get() = if (isDisposed) throw PublisherPropertiesDisposedException() else field
        val lastChannelConnectionStateChanges: MutableMap<String, ConnectionStateChange> = mutableMapOf()
            get() = if (isDisposed) throw PublisherPropertiesDisposedException() else field
        var lastConnectionStateChange: ConnectionStateChange = ConnectionStateChange(
            ConnectionState.OFFLINE, null
        )
            get() = if (isDisposed) throw PublisherPropertiesDisposedException() else field
        val resolutions: MutableMap<String, Resolution> = mutableMapOf()
            get() = if (isDisposed) throw PublisherPropertiesDisposedException() else field
        val lastSentEnhancedLocations: MutableMap<String, Location> = mutableMapOf()
            get() = if (isDisposed) throw PublisherPropertiesDisposedException() else field
        val lastSentRawLocations: MutableMap<String, Location> = mutableMapOf()
            get() = if (isDisposed) throw PublisherPropertiesDisposedException() else field
        val skippedEnhancedLocations: SkippedLocations = SkippedLocations()
            get() = if (isDisposed) throw PublisherPropertiesDisposedException() else field
        val skippedRawLocations: SkippedLocations = SkippedLocations()
            get() = if (isDisposed) throw PublisherPropertiesDisposedException() else field
        var estimatedArrivalTimeInMilliseconds: Long? = null
            get() = if (isDisposed) throw PublisherPropertiesDisposedException() else field
        var lastPublisherLocation: Location? = null
            get() = if (isDisposed) throw PublisherPropertiesDisposedException() else field
        var currentDestination: Destination? = null
            get() = if (isDisposed) throw PublisherPropertiesDisposedException() else field
        val subscribers: MutableMap<String, MutableSet<Subscriber>> = mutableMapOf()
            get() = if (isDisposed) throw PublisherPropertiesDisposedException() else field
        val requests: MutableMap<String, MutableMap<Subscriber, Resolution>> = mutableMapOf()
            get() = if (isDisposed) throw PublisherPropertiesDisposedException() else field
        override var presenceData: PresenceData =
            PresenceData(ClientTypes.PUBLISHER, rawLocations = areRawLocationsEnabled)
            get() = if (isDisposed) throw PublisherPropertiesDisposedException() else field
        var active: Trackable? = null
            get() = if (isDisposed) throw PublisherPropertiesDisposedException() else field
            set(value) {
                this@DefaultCorePublisher.active = value
                field = value
            }
        var routingProfile: RoutingProfile = routingProfile
            get() = if (isDisposed) throw PublisherPropertiesDisposedException() else field
            set(value) {
                this@DefaultCorePublisher.routingProfile = value
                field = value
            }
        val rawLocationChangedCommands: MutableList<(Properties) -> Unit> = mutableListOf()
            get() = if (isDisposed) throw PublisherPropertiesDisposedException() else field
        val enhancedLocationsPublishingState: LocationsPublishingState<EnhancedLocationChangedEvent> =
            LocationsPublishingState()
            get() = if (isDisposed) throw PublisherPropertiesDisposedException() else field
        val rawLocationsPublishingState: LocationsPublishingState<RawLocationChangedEvent> = LocationsPublishingState()
            get() = if (isDisposed) throw PublisherPropertiesDisposedException() else field
        override val duplicateTrackableGuard: DuplicateTrackableGuard = DublicateTrackableGuardImpl()
            get() = if (isDisposed) throw PublisherPropertiesDisposedException() else field
        val trackableRemovalGuard: TrackableRemovalGuard = TrackableRemovalGuard()
            get() = if (isDisposed) throw PublisherPropertiesDisposedException() else field

        fun dispose() {
            trackables.clear()
            trackableStates.clear()
            trackableStateFlows.clear()
            lastChannelConnectionStateChanges.clear()
            resolutions.clear()
            lastSentEnhancedLocations.clear()
            lastSentRawLocations.clear()
            skippedEnhancedLocations.clearAll()
            skippedRawLocations.clearAll()
            estimatedArrivalTimeInMilliseconds = null
            active = null
            lastPublisherLocation = null
            currentDestination = null
            subscribers.clear()
            requests.clear()
            rawLocationChangedCommands.clear()
            enhancedLocationsPublishingState.clearAll()
            rawLocationsPublishingState.clearAll()
            duplicateTrackableGuard.clearAll()
            trackableRemovalGuard.clearAll()
            isDisposed = true
        }
    }
}<|MERGE_RESOLUTION|>--- conflicted
+++ resolved
@@ -291,17 +291,13 @@
                                     request(ConnectionForTrackableReadyEvent(event.trackable, event.handler))
                                 } catch (exception: ConnectionException) {
                                     ably.disconnect(event.trackable.id, properties.presenceData) {
-<<<<<<< HEAD
                                         request(
                                             AddTrackableFailedEvent(
                                                 event.trackable,
-                                                event.callbackFunction,
+                                                event.handler,
                                                 exception
                                             )
                                         )
-=======
-                                        request(AddTrackableFailedEvent(event.trackable, event.handler, exception))
->>>>>>> 24c7b015
                                     }
                                 }
                             }
