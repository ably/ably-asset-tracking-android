package com.ably.tracking.publisher

import android.Manifest
import androidx.annotation.RequiresPermission
import com.ably.tracking.ConnectionException
import com.ably.tracking.EnhancedLocationUpdate
import com.ably.tracking.Location
import com.ably.tracking.LocationUpdate
import com.ably.tracking.LocationUpdateType
import com.ably.tracking.Resolution
import com.ably.tracking.TrackableState
import com.ably.tracking.common.Ably
import com.ably.tracking.common.ClientTypes
import com.ably.tracking.common.ConnectionState
import com.ably.tracking.common.ConnectionStateChange
import com.ably.tracking.common.PresenceAction
import com.ably.tracking.common.PresenceData
import com.ably.tracking.common.createSingleThreadDispatcher
import com.ably.tracking.common.logging.w
import com.ably.tracking.logging.LogHandler
import com.ably.tracking.publisher.guards.DuplicateTrackableGuard
import com.ably.tracking.publisher.guards.TrackableRemovalGuard
import kotlinx.coroutines.CoroutineScope
import kotlinx.coroutines.SupervisorJob
import kotlinx.coroutines.channels.Channel
import kotlinx.coroutines.channels.ReceiveChannel
import kotlinx.coroutines.channels.SendChannel
import kotlinx.coroutines.coroutineScope
import kotlinx.coroutines.flow.MutableSharedFlow
import kotlinx.coroutines.flow.MutableStateFlow
import kotlinx.coroutines.flow.SharedFlow
import kotlinx.coroutines.flow.StateFlow
import kotlinx.coroutines.flow.asSharedFlow
import kotlinx.coroutines.flow.asStateFlow
import kotlinx.coroutines.launch

internal interface CorePublisher {
    fun enqueue(event: AdhocEvent)
    fun request(request: Request<*>)
    val locations: SharedFlow<LocationUpdate>
    val trackables: SharedFlow<Set<Trackable>>
    val locationHistory: SharedFlow<LocationHistoryData>
    val active: Trackable?
    val routingProfile: RoutingProfile
    val trackableStateFlows: Map<String, StateFlow<TrackableState>>
}

@RequiresPermission(anyOf = [Manifest.permission.ACCESS_COARSE_LOCATION, Manifest.permission.ACCESS_FINE_LOCATION])
internal fun createCorePublisher(
    ably: Ably,
    mapbox: Mapbox,
    resolutionPolicyFactory: ResolutionPolicy.Factory,
    routingProfile: RoutingProfile,
    logHandler: LogHandler?,
    areRawLocationsEnabled: Boolean?,
    sendResolutionEnabled: Boolean,
): CorePublisher {
    return DefaultCorePublisher(
        ably,
        mapbox,
        resolutionPolicyFactory,
        routingProfile,
        logHandler,
        areRawLocationsEnabled,
        sendResolutionEnabled,
    )
}

/**
 * This is a private static single thread dispatcher that will be used for all the [Publisher] instances.
 */
private val singleThreadDispatcher = createSingleThreadDispatcher()

private class DefaultCorePublisher
@RequiresPermission(anyOf = [Manifest.permission.ACCESS_COARSE_LOCATION, Manifest.permission.ACCESS_FINE_LOCATION])
constructor(
    private val ably: Ably,
    private val mapbox: Mapbox,
    resolutionPolicyFactory: ResolutionPolicy.Factory,
    routingProfile: RoutingProfile,
    private val logHandler: LogHandler?,
    private val areRawLocationsEnabled: Boolean?,
    private val sendResolutionEnabled: Boolean,
) : CorePublisher {
    private val scope = CoroutineScope(singleThreadDispatcher + SupervisorJob())
    private val sendEventChannel: SendChannel<Event>
    private val _locations = MutableSharedFlow<LocationUpdate>(replay = 1)
    private val _trackables = MutableSharedFlow<Set<Trackable>>(replay = 1)
    private val _locationHistory = MutableSharedFlow<LocationHistoryData>()
    private val thresholdChecker = ThresholdChecker()
    private val policy: ResolutionPolicy
    private val hooks = Hooks()
    private val methods = Methods()
    override val locations: SharedFlow<LocationUpdate>
        get() = _locations.asSharedFlow()
    override val trackables: SharedFlow<Set<Trackable>>
        get() = _trackables.asSharedFlow()
    override val locationHistory: SharedFlow<LocationHistoryData>
        get() = _locationHistory.asSharedFlow()

    override var active: Trackable? = null
    override var routingProfile: RoutingProfile = routingProfile
    override var trackableStateFlows: Map<String, StateFlow<TrackableState>> = emptyMap()

    init {
        policy = resolutionPolicyFactory.createResolutionPolicy(
            hooks,
            methods
        )
        val channel = Channel<Event>()
        sendEventChannel = channel
        scope.launch {
            coroutineScope {
                sequenceEventsQueue(channel, routingProfile)
            }
        }
        ably.subscribeForAblyStateChange { enqueue(AblyConnectionStateChangeEvent(it)) }
        mapbox.registerLocationObserver(object : LocationUpdatesObserver {
            override fun onRawLocationChanged(rawLocation: Location) {
                enqueue(RawLocationChangedEvent(rawLocation))
            }

            override fun onEnhancedLocationChanged(enhancedLocation: Location, intermediateLocations: List<Location>) {
                val locationUpdateType =
                    if (intermediateLocations.isEmpty()) LocationUpdateType.ACTUAL else LocationUpdateType.PREDICTED
                enqueue(EnhancedLocationChangedEvent(enhancedLocation, intermediateLocations, locationUpdateType))
            }
        })
        mapbox.setLocationHistoryListener { historyData -> scope.launch { _locationHistory.emit(historyData) } }
    }

    override fun enqueue(event: AdhocEvent) {
        scope.launch { sendEventChannel.send(event) }
    }

    override fun request(request: Request<*>) {
        scope.launch { sendEventChannel.send(request) }
    }

    @RequiresPermission(anyOf = [Manifest.permission.ACCESS_COARSE_LOCATION, Manifest.permission.ACCESS_FINE_LOCATION])
    private fun CoroutineScope.sequenceEventsQueue(
        receiveEventChannel: ReceiveChannel<Event>,
        routingProfile: RoutingProfile
    ) {
        launch {
            val properties = Properties(routingProfile, policy.resolve(emptySet()), areRawLocationsEnabled)

            // processing
            for (event in receiveEventChannel) {
                // handle events after the publisher is stopped
                if (properties.isStopped) {
                    if (event is Request<*>) {
                        // when the event is a request then call its handler
                        when (event) {
                            is StopEvent -> event.handler(Result.success(Unit))
                            else -> event.handler(Result.failure(PublisherStoppedException()))
                        }
                        continue
                    } else if (event is AdhocEvent) {
                        // when the event is an adhoc event then just ignore it
                        continue
                    }
                }
                when (event) {
                    is SetDestinationSuccessEvent -> {
                        properties.estimatedArrivalTimeInMilliseconds =
                            System.currentTimeMillis() + event.routeDurationInMilliseconds
                    }
                    is RawLocationChangedEvent -> {
                        properties.lastPublisherLocation = event.location
                        if (areRawLocationsEnabled == true) {
                            properties.trackables.forEach { processRawLocationUpdate(event, properties, it.id) }
                        }
                        properties.rawLocationChangedCommands.apply {
                            if (isNotEmpty()) {
                                forEach { command -> command(properties) }
                                clear()
                            }
                        }
                    }
                    is EnhancedLocationChangedEvent -> {
                        properties.trackables.forEach { processEnhancedLocationUpdate(event, properties, it.id) }
                        scope.launch {
                            _locations.emit(
                                EnhancedLocationUpdate(
                                    event.location,
                                    emptyList(),
                                    event.intermediateLocations,
                                    event.type
                                )
                            )
                        }
                        checkThreshold(
                            event.location,
                            properties.active,
                            properties.estimatedArrivalTimeInMilliseconds
                        )
                    }
                    is TrackTrackableEvent -> {
                        request(
                            AddTrackableEvent(event.trackable) { result ->
                                if (result.isSuccess) {
                                    request(SetActiveTrackableEvent(event.trackable) { event.handler(result) })
                                } else {
                                    event.handler(result)
                                }
                            }
                        )
                    }
                    is SetActiveTrackableEvent -> {
                        if (properties.active != event.trackable) {
                            properties.active = event.trackable
                            hooks.trackables?.onActiveTrackableChanged(event.trackable)
                            event.trackable.destination?.let {
                                setDestination(it, properties)
                            }
                        }
                        event.handler(Result.success(Unit))
                    }
                    is AddTrackableEvent -> {
                        when {
                            properties.duplicateTrackableGuard.isCurrentlyAddingTrackable(event.trackable) -> {
                                properties.duplicateTrackableGuard.saveDuplicateAddHandler(
                                    event.trackable,
                                    event.handler
                                )
                            }
                            properties.trackables.contains(event.trackable) -> {
                                event.handler(Result.success(properties.trackableStateFlows[event.trackable.id]!!))
                            }
                            else -> {
                                properties.duplicateTrackableGuard.startAddingTrackable(event.trackable)
                                ably.connect(
                                    event.trackable.id,
                                    properties.presenceData,
                                    willPublish = true
                                ) { result ->
                                    try {
                                        result.getOrThrow()
                                        request(ConnectionForTrackableCreatedEvent(event.trackable, event.handler))
                                    } catch (exception: ConnectionException) {
                                        request(AddTrackableFailedEvent(event.trackable, event.handler, exception))
                                    }
                                }
                            }
                        }
                    }
                    is AddTrackableFailedEvent -> {
                        val failureResult = Result.failure<AddTrackableResult>(event.exception)
                        event.handler(failureResult)
<<<<<<< HEAD
                        properties.duplicateTrackableGuard.finishAddingTrackable(event.trackable, failureResult)
=======
                        state.duplicateTrackableGuard.finishAddingTrackable(event.trackable, failureResult)
                        state.trackableRemovalGuard.removeMarked(event.trackable, Result.success(true))
>>>>>>> 15199835
                    }
                    is PresenceMessageEvent -> {
                        when (event.presenceMessage.action) {
                            PresenceAction.PRESENT_OR_ENTER -> {
                                if (event.presenceMessage.data.type == ClientTypes.SUBSCRIBER) {
                                    addSubscriber(
                                        event.presenceMessage.clientId,
                                        event.trackable,
                                        event.presenceMessage.data,
                                        properties
                                    )
                                }
                            }
                            PresenceAction.LEAVE_OR_ABSENT -> {
                                if (event.presenceMessage.data.type == ClientTypes.SUBSCRIBER) {
                                    removeSubscriber(event.presenceMessage.clientId, event.trackable, properties)
                                }
                            }
                            PresenceAction.UPDATE -> {
                                if (event.presenceMessage.data.type == ClientTypes.SUBSCRIBER) {
                                    updateSubscriber(
                                        event.presenceMessage.clientId,
                                        event.trackable,
                                        event.presenceMessage.data,
                                        properties
                                    )
                                }
                            }
                        }
                    }
                    is TrackableRemovalRequestedEvent -> {
                        if (event.result.isSuccess) {
                            state.trackableRemovalGuard.removeMarked(event.trackable, Result.success(true))
                        } else {
                            state.trackableRemovalGuard.removeMarked(
                                event.trackable,
                                Result.failure(event.result.exceptionOrNull()!!)
                            )
                        }
                        event.handler(Result.failure(RemoveTrackableRequestedException()))
                        state.duplicateTrackableGuard.finishAddingTrackable(
                            event.trackable,
                            Result.failure(RemoveTrackableRequestedException())
                        )
                    }
                    is ConnectionForTrackableCreatedEvent -> {
                        if (state.trackableRemovalGuard.isMarkedForRemoval(event.trackable)) {
                            // Leave Ably channel.
                            ably.disconnect(event.trackable.id, state.presenceData) { result ->
                                request(TrackableRemovalRequestedEvent(event.trackable, event.handler, result))
                            }
                            continue
                        }
                        ably.subscribeForPresenceMessages(
                            trackableId = event.trackable.id,
                            listener = { enqueue(PresenceMessageEvent(event.trackable, it)) },
                            callback = { result ->
                                try {
                                    result.getOrThrow()
                                    request(ConnectionForTrackableReadyEvent(event.trackable, event.handler))
                                } catch (exception: ConnectionException) {
                                    ably.disconnect(event.trackable.id, properties.presenceData) {
                                        request(AddTrackableFailedEvent(event.trackable, event.handler, exception))
                                    }
                                }
                            }
                        )
                    }
                    is ConnectionForTrackableReadyEvent -> {
                        if (state.trackableRemovalGuard.isMarkedForRemoval(event.trackable)) {
                            ably.disconnect(event.trackable.id, state.presenceData) { result ->
                                request(TrackableRemovalRequestedEvent(event.trackable, event.handler, result))
                            }
                            continue
                        }
                        ably.subscribeForChannelStateChange(event.trackable.id) {
                            enqueue(ChannelConnectionStateChangeEvent(it, event.trackable.id))
                        }
                        if (!properties.isTracking) {
                            properties.isTracking = true
                            mapbox.startTrip()
                        }
                        properties.trackables.add(event.trackable)
                        scope.launch { _trackables.emit(properties.trackables) }
                        resolveResolution(event.trackable, properties)
                        hooks.trackables?.onTrackableAdded(event.trackable)
                        val trackableState = properties.trackableStates[event.trackable.id] ?: TrackableState.Offline()
                        val trackableStateFlow =
<<<<<<< HEAD
                            properties.trackableStateFlows[event.trackable.id] ?: MutableStateFlow(trackableState)
                        properties.trackableStateFlows[event.trackable.id] = trackableStateFlow
                        trackableStateFlows = properties.trackableStateFlows
                        properties.trackableStates[event.trackable.id] = trackableState
=======
                            state.trackableStateFlows[event.trackable.id]
                                ?: MutableStateFlow(trackableState)
                        state.trackableStateFlows[event.trackable.id] = trackableStateFlow
                        trackableStateFlows = state.trackableStateFlows
                        state.trackableStates[event.trackable.id] = trackableState
>>>>>>> 15199835
                        val successResult = Result.success(trackableStateFlow.asStateFlow())
                        event.handler(successResult)
                        properties.duplicateTrackableGuard.finishAddingTrackable(event.trackable, successResult)
                    }
                    is ChangeLocationEngineResolutionEvent -> {
                        properties.locationEngineResolution = policy.resolve(properties.resolutions.values.toSet())
                        mapbox.changeResolution(properties.locationEngineResolution)
                    }
                    is RemoveTrackableEvent -> {
                        if (properties.trackables.contains(event.trackable)) {
                            // Leave Ably channel.
                            ably.disconnect(event.trackable.id, properties.presenceData) { result ->
                                if (result.isSuccess) {
                                    request(
                                        DisconnectSuccessEvent(event.trackable) {
                                            if (it.isSuccess) {
                                                event.handler(Result.success(true))
                                            } else {
                                                event.handler(Result.failure(it.exceptionOrNull()!!))
                                            }
                                        }
                                    )
                                } else {
                                    event.handler(Result.failure(result.exceptionOrNull()!!))
                                }
                            }
                        } else if (state.duplicateTrackableGuard.isCurrentlyAddingTrackable(event.trackable)) {
                            state.trackableRemovalGuard.markForRemoval(event.trackable, event.handler)
                        } else {
                            // notify with false to indicate that it was not removed
                            event.handler(Result.success(false))
                        }
                    }
                    is DisconnectSuccessEvent -> {
                        properties.trackables.remove(event.trackable)
                        scope.launch { _trackables.emit(properties.trackables) }
                        properties.trackableStateFlows.remove(event.trackable.id) // there is no way to stop the StateFlow so we just remove it
                        trackableStateFlows = properties.trackableStateFlows
                        properties.trackableStates.remove(event.trackable.id)
                        hooks.trackables?.onTrackableRemoved(event.trackable)
                        removeAllSubscribers(event.trackable, properties)
                        properties.resolutions.remove(event.trackable.id)
                            ?.let { enqueue(ChangeLocationEngineResolutionEvent()) }
                        properties.requests.remove(event.trackable.id)
                        properties.lastSentEnhancedLocations.remove(event.trackable.id)
                        properties.lastSentRawLocations.remove(event.trackable.id)
                        properties.skippedEnhancedLocations.clear(event.trackable.id)
                        properties.skippedRawLocations.clear(event.trackable.id)
                        properties.enhancedLocationsPublishingState.clear(event.trackable.id)
                        properties.rawLocationsPublishingState.clear(event.trackable.id)
                        properties.duplicateTrackableGuard.clear(event.trackable)
                        // If this was the active Trackable then clear that state and remove destination.
                        if (properties.active == event.trackable) {
                            removeCurrentDestination(properties)
                            properties.active = null
                            hooks.trackables?.onActiveTrackableChanged(null)
                        }
                        // When we remove the last trackable then we should stop location updates
                        if (properties.trackables.isEmpty() && properties.isTracking) {
                            stopLocationUpdates(properties)
                        }
                        properties.lastChannelConnectionStateChanges.remove(event.trackable.id)
                        event.handler(Result.success(Unit))
                    }
                    is RefreshResolutionPolicyEvent -> {
                        properties.trackables.forEach { resolveResolution(it, properties) }
                    }
                    is ChangeRoutingProfileEvent -> {
                        properties.routingProfile = event.routingProfile
                        properties.currentDestination?.let { setDestination(it, properties) }
                    }
                    is StopEvent -> {
                        if (properties.isTracking) {
                            stopLocationUpdates(properties)
                        }
                        try {
                            ably.close(properties.presenceData)
                            properties.dispose()
                            properties.isStopped = true
                            event.handler(Result.success(Unit))
                        } catch (exception: ConnectionException) {
                            event.handler(Result.failure(exception))
                        }
                    }
                    is AblyConnectionStateChangeEvent -> {
                        properties.lastConnectionStateChange = event.connectionStateChange
                        properties.trackables.forEach {
                            updateTrackableState(properties, it.id)
                        }
                    }
                    is ChannelConnectionStateChangeEvent -> {
                        properties.lastChannelConnectionStateChanges[event.trackableId] = event.connectionStateChange
                        updateTrackableState(properties, event.trackableId)
                    }
                    is SendEnhancedLocationSuccessEvent -> {
                        properties.enhancedLocationsPublishingState.unmarkMessageAsPending(event.trackableId)
                        properties.lastSentEnhancedLocations[event.trackableId] = event.location
                        properties.skippedEnhancedLocations.clear(event.trackableId)
                        updateTrackableState(properties, event.trackableId)
                        processNextWaitingEnhancedLocationUpdate(properties, event.trackableId)
                    }
                    is SendEnhancedLocationFailureEvent -> {
                        if (properties.enhancedLocationsPublishingState.shouldRetryPublishing(event.trackableId)) {
                            retrySendingEnhancedLocation(properties, event.trackableId, event.locationUpdate)
                        } else {
                            properties.enhancedLocationsPublishingState.unmarkMessageAsPending(event.trackableId)
                            saveEnhancedLocationForFurtherSending(
                                properties,
                                event.trackableId,
                                event.locationUpdate.location
                            )
                            logHandler?.w(
                                "Sending location update failed. Location saved for further sending",
                                event.exception
                            )
                            processNextWaitingEnhancedLocationUpdate(properties, event.trackableId)
                        }
                    }
                    is SendRawLocationSuccessEvent -> {
                        properties.rawLocationsPublishingState.unmarkMessageAsPending(event.trackableId)
                        properties.lastSentRawLocations[event.trackableId] = event.location
                        properties.skippedRawLocations.clear(event.trackableId)
                        processNextWaitingRawLocationUpdate(properties, event.trackableId)
                    }
                    is SendRawLocationFailureEvent -> {
                        if (properties.rawLocationsPublishingState.shouldRetryPublishing(event.trackableId)) {
                            retrySendingRawLocation(properties, event.trackableId, event.locationUpdate)
                        } else {
                            properties.rawLocationsPublishingState.unmarkMessageAsPending(event.trackableId)
                            saveRawLocationForFurtherSending(
                                properties,
                                event.trackableId,
                                event.locationUpdate.location
                            )
                            logHandler?.w(
                                "Sending raw location update failed. Location saved for further sending",
                                event.exception
                            )
                            processNextWaitingRawLocationUpdate(properties, event.trackableId)
                        }
                    }
                }
            }
        }
    }

    private fun retrySendingEnhancedLocation(
        properties: Properties,
        trackableId: String,
        locationUpdate: EnhancedLocationUpdate
    ) {
        properties.enhancedLocationsPublishingState.incrementRetryCount(trackableId)
        sendEnhancedLocationUpdate(
            EnhancedLocationChangedEvent(
                locationUpdate.location,
                locationUpdate.intermediateLocations,
                locationUpdate.type
            ),
            properties,
            trackableId
        )
    }

    private fun processEnhancedLocationUpdate(
        event: EnhancedLocationChangedEvent,
        properties: Properties,
        trackableId: String
    ) {
        when {
            properties.enhancedLocationsPublishingState.hasPendingMessage(trackableId) -> {
                properties.enhancedLocationsPublishingState.addToWaiting(trackableId, event)
            }
            shouldSendLocation(
                event.location,
                properties.lastSentEnhancedLocations[trackableId],
                properties.resolutions[trackableId]
            ) -> {
                sendEnhancedLocationUpdate(event, properties, trackableId)
            }
            else -> {
                saveEnhancedLocationForFurtherSending(properties, trackableId, event.location)
                processNextWaitingEnhancedLocationUpdate(properties, trackableId)
            }
        }
    }

    private fun processNextWaitingEnhancedLocationUpdate(properties: Properties, trackableId: String) {
        properties.enhancedLocationsPublishingState.getNextWaiting(trackableId)?.let {
            processEnhancedLocationUpdate(it, properties, trackableId)
        }
    }

    private fun sendEnhancedLocationUpdate(
        event: EnhancedLocationChangedEvent,
        properties: Properties,
        trackableId: String
    ) {
        val locationUpdate = EnhancedLocationUpdate(
            event.location,
            properties.skippedEnhancedLocations.toList(trackableId),
            event.intermediateLocations,
            event.type
        )
        properties.enhancedLocationsPublishingState.markMessageAsPending(trackableId)
        ably.sendEnhancedLocation(trackableId, locationUpdate) {
            if (it.isSuccess) {
                enqueue(SendEnhancedLocationSuccessEvent(locationUpdate.location, trackableId))
            } else {
                enqueue(SendEnhancedLocationFailureEvent(locationUpdate, trackableId, it.exceptionOrNull()))
            }
        }
    }

    private fun saveEnhancedLocationForFurtherSending(properties: Properties, trackableId: String, location: Location) {
        properties.skippedEnhancedLocations.add(trackableId, location)
    }

    private fun retrySendingRawLocation(properties: Properties, trackableId: String, locationUpdate: LocationUpdate) {
        properties.rawLocationsPublishingState.incrementRetryCount(trackableId)
        sendRawLocationUpdate(RawLocationChangedEvent(locationUpdate.location), properties, trackableId)
    }

    private fun processRawLocationUpdate(
        event: RawLocationChangedEvent,
        properties: Properties,
        trackableId: String
    ) {
        when {
            properties.rawLocationsPublishingState.hasPendingMessage(trackableId) -> {
                properties.rawLocationsPublishingState.addToWaiting(trackableId, event)
            }
            shouldSendLocation(
                event.location,
                properties.lastSentRawLocations[trackableId],
                properties.resolutions[trackableId]
            ) -> {
                sendRawLocationUpdate(event, properties, trackableId)
            }
            else -> {
                saveRawLocationForFurtherSending(properties, trackableId, event.location)
                processNextWaitingRawLocationUpdate(properties, trackableId)
            }
        }
    }

    private fun processNextWaitingRawLocationUpdate(properties: Properties, trackableId: String) {
        properties.rawLocationsPublishingState.getNextWaiting(trackableId)?.let {
            processRawLocationUpdate(it, properties, trackableId)
        }
    }

    private fun sendRawLocationUpdate(
        event: RawLocationChangedEvent,
        properties: Properties,
        trackableId: String
    ) {
        val locationUpdate = LocationUpdate(
            event.location,
            properties.skippedRawLocations.toList(trackableId),
        )
        properties.rawLocationsPublishingState.markMessageAsPending(trackableId)
        ably.sendRawLocation(trackableId, locationUpdate) {
            if (it.isSuccess) {
                enqueue(SendRawLocationSuccessEvent(locationUpdate.location, trackableId))
            } else {
                enqueue(SendRawLocationFailureEvent(locationUpdate, trackableId, it.exceptionOrNull()))
            }
        }
    }

    private fun saveRawLocationForFurtherSending(properties: Properties, trackableId: String, location: Location) {
        properties.skippedRawLocations.add(trackableId, location)
    }

    private fun stopLocationUpdates(properties: Properties) {
        properties.isTracking = false
        mapbox.unregisterLocationObserver()
        mapbox.stopAndClose()
    }

    private fun updateTrackableState(properties: Properties, trackableId: String) {
        val hasSentAtLeastOneLocation: Boolean = properties.lastSentEnhancedLocations[trackableId] != null
        val lastChannelConnectionStateChange = getLastChannelConnectionStateChange(properties, trackableId)
        val newTrackableState = when (properties.lastConnectionStateChange.state) {
            ConnectionState.ONLINE -> {
                when (lastChannelConnectionStateChange.state) {
                    ConnectionState.ONLINE -> if (hasSentAtLeastOneLocation) TrackableState.Online else TrackableState.Offline()
                    ConnectionState.OFFLINE -> TrackableState.Offline()
                    ConnectionState.FAILED -> TrackableState.Failed(lastChannelConnectionStateChange.errorInformation!!) // are we sure error information will always be present?
                }
            }
            ConnectionState.OFFLINE -> TrackableState.Offline()
            ConnectionState.FAILED -> TrackableState.Failed(properties.lastConnectionStateChange.errorInformation!!) // are we sure error information will always be present?
        }
        if (newTrackableState != properties.trackableStates[trackableId]) {
            properties.trackableStates[trackableId] = newTrackableState
            scope.launch { properties.trackableStateFlows[trackableId]?.emit(newTrackableState) }
        }
    }

    private fun getLastChannelConnectionStateChange(
        properties: Properties,
        trackableId: String
    ): ConnectionStateChange =
        properties.lastChannelConnectionStateChanges[trackableId]
            ?: ConnectionStateChange(ConnectionState.OFFLINE, null)

    private fun removeAllSubscribers(trackable: Trackable, properties: Properties) {
        properties.subscribers[trackable.id]?.let { subscribers ->
            subscribers.forEach { hooks.subscribers?.onSubscriberRemoved(it) }
            subscribers.clear()
        }
    }

    private fun addSubscriber(id: String, trackable: Trackable, data: PresenceData, properties: Properties) {
        val subscriber = Subscriber(id, trackable)
        if (properties.subscribers[trackable.id] == null) {
            properties.subscribers[trackable.id] = mutableSetOf()
        }
        properties.subscribers[trackable.id]?.add(subscriber)
        saveOrRemoveResolutionRequest(data.resolution, trackable, subscriber, properties)
        hooks.subscribers?.onSubscriberAdded(subscriber)
        resolveResolution(trackable, properties)
    }

    private fun updateSubscriber(id: String, trackable: Trackable, data: PresenceData, properties: Properties) {
        properties.subscribers[trackable.id]?.let { subscribers ->
            subscribers.find { it.id == id }?.let { subscriber ->
                data.resolution.let { resolution ->
                    saveOrRemoveResolutionRequest(resolution, trackable, subscriber, properties)
                    resolveResolution(trackable, properties)
                }
            }
        }
    }

    private fun removeSubscriber(id: String, trackable: Trackable, properties: Properties) {
        properties.subscribers[trackable.id]?.let { subscribers ->
            subscribers.find { it.id == id }?.let { subscriber ->
                subscribers.remove(subscriber)
                properties.requests[trackable.id]?.remove(subscriber)
                hooks.subscribers?.onSubscriberRemoved(subscriber)
                resolveResolution(trackable, properties)
            }
        }
    }

    private fun saveOrRemoveResolutionRequest(
        resolution: Resolution?,
        trackable: Trackable,
        subscriber: Subscriber,
        properties: Properties
    ) {
        if (resolution != null) {
            if (properties.requests[trackable.id] == null) {
                properties.requests[trackable.id] = mutableMapOf()
            }
            properties.requests[trackable.id]?.put(subscriber, resolution)
        } else {
            properties.requests[trackable.id]?.remove(subscriber)
        }
    }

<<<<<<< HEAD
    private fun resolveResolution(trackable: Trackable, properties: Properties) {
        val resolutionRequests: Set<Resolution> = properties.requests[trackable.id]?.values?.toSet() ?: emptySet()
=======
    private fun resolveResolution(trackable: Trackable, state: State) {
        val resolutionRequests: Set<Resolution> = state.requests[trackable.id]?.values?.toSet()
            ?: emptySet()
>>>>>>> 15199835
        policy.resolve(TrackableResolutionRequest(trackable, resolutionRequests)).let { resolution ->
            properties.resolutions[trackable.id] = resolution
            enqueue(ChangeLocationEngineResolutionEvent())
            if (sendResolutionEnabled) {
                ably.sendResolution(trackable.id, resolution) {} // we ignore the result of this operation
            }
        }
    }

    private fun setDestination(destination: Destination, properties: Properties) {
        properties.lastPublisherLocation.let { currentLocation ->
            if (currentLocation != null) {
                removeCurrentDestination(properties)
                properties.currentDestination = destination
                mapbox.setRoute(currentLocation, destination, properties.routingProfile) {
                    try {
                        enqueue(SetDestinationSuccessEvent(it.getOrThrow()))
                    } catch (exception: MapException) {
                        logHandler?.w("Setting trackable destination failed", exception)
                    }
                }
            } else {
                properties.rawLocationChangedCommands.add { updatedProperties ->
                    setDestination(destination, updatedProperties)
                }
            }
        }
    }

    private fun removeCurrentDestination(properties: Properties) {
        mapbox.clearRoute()
        properties.currentDestination = null
        properties.estimatedArrivalTimeInMilliseconds = null
    }

    private fun checkThreshold(
        currentLocation: Location,
        activeTrackable: Trackable?,
        estimatedArrivalTimeInMilliseconds: Long?
    ) {
        methods.threshold?.let { threshold ->
            if (thresholdChecker.isThresholdReached(
                    threshold,
                    currentLocation,
                    System.currentTimeMillis(),
                    activeTrackable?.destination,
                    estimatedArrivalTimeInMilliseconds
                )
            ) {
                methods.onProximityReached()
            }
        }
    }

    private fun shouldSendLocation(
        currentLocation: Location,
        lastSentLocation: Location?,
        resolution: Resolution?
    ): Boolean {
        return if (resolution != null && lastSentLocation != null) {
            val timeSinceLastSentLocation = currentLocation.timeFrom(lastSentLocation)
            val distanceFromLastSentLocation = currentLocation.distanceInMetersFrom(lastSentLocation)
            return distanceFromLastSentLocation >= resolution.minimumDisplacement || timeSinceLastSentLocation >= resolution.desiredInterval
        } else {
            true
        }
    }

    private inner class Hooks : ResolutionPolicy.Hooks {
        var trackables: ResolutionPolicy.Hooks.TrackableSetListener? = null
        var subscribers: ResolutionPolicy.Hooks.SubscriberSetListener? = null

        override fun trackables(listener: ResolutionPolicy.Hooks.TrackableSetListener) {
            trackables = listener
        }

        override fun subscribers(listener: ResolutionPolicy.Hooks.SubscriberSetListener) {
            subscribers = listener
        }
    }

    private inner class Methods : ResolutionPolicy.Methods {
        var proximityHandler: ResolutionPolicy.Methods.ProximityHandler? = null
        var threshold: Proximity? = null
        override fun refresh() {
            enqueue(RefreshResolutionPolicyEvent())
        }

        override fun setProximityThreshold(
            threshold: Proximity,
            handler: ResolutionPolicy.Methods.ProximityHandler
        ) {
            this.proximityHandler = handler
            this.threshold = threshold
        }

        override fun cancelProximityThreshold() {
            proximityHandler?.onProximityCancelled()
        }

        fun onProximityReached() {
            threshold?.let { proximityHandler?.onProximityReached(it) }
        }
    }

    private inner class Properties(
        routingProfile: RoutingProfile,
        locationEngineResolution: Resolution,
        areRawLocationsEnabled: Boolean?,
    ) {
        private var isDisposed: Boolean = false
        var isStopped: Boolean = false
        var locationEngineResolution: Resolution = locationEngineResolution
            get() = if (isDisposed) throw PublisherPropertiesDisposedException() else field
        var isTracking: Boolean = false
            get() = if (isDisposed) throw PublisherPropertiesDisposedException() else field
        val trackables: MutableSet<Trackable> = mutableSetOf()
            get() = if (isDisposed) throw PublisherPropertiesDisposedException() else field
        val trackableStates: MutableMap<String, TrackableState> = mutableMapOf()
            get() = if (isDisposed) throw PublisherPropertiesDisposedException() else field
        val trackableStateFlows: MutableMap<String, MutableStateFlow<TrackableState>> = mutableMapOf()
            get() = if (isDisposed) throw PublisherPropertiesDisposedException() else field
        val lastChannelConnectionStateChanges: MutableMap<String, ConnectionStateChange> = mutableMapOf()
            get() = if (isDisposed) throw PublisherPropertiesDisposedException() else field
        var lastConnectionStateChange: ConnectionStateChange = ConnectionStateChange(
            ConnectionState.OFFLINE, null
        )
            get() = if (isDisposed) throw PublisherPropertiesDisposedException() else field
        val resolutions: MutableMap<String, Resolution> = mutableMapOf()
            get() = if (isDisposed) throw PublisherPropertiesDisposedException() else field
        val lastSentEnhancedLocations: MutableMap<String, Location> = mutableMapOf()
            get() = if (isDisposed) throw PublisherPropertiesDisposedException() else field
        val lastSentRawLocations: MutableMap<String, Location> = mutableMapOf()
            get() = if (isDisposed) throw PublisherPropertiesDisposedException() else field
        val skippedEnhancedLocations: SkippedLocations = SkippedLocations()
            get() = if (isDisposed) throw PublisherPropertiesDisposedException() else field
        val skippedRawLocations: SkippedLocations = SkippedLocations()
            get() = if (isDisposed) throw PublisherPropertiesDisposedException() else field
        var estimatedArrivalTimeInMilliseconds: Long? = null
            get() = if (isDisposed) throw PublisherPropertiesDisposedException() else field
        var lastPublisherLocation: Location? = null
            get() = if (isDisposed) throw PublisherPropertiesDisposedException() else field
        var currentDestination: Destination? = null
            get() = if (isDisposed) throw PublisherPropertiesDisposedException() else field
        val subscribers: MutableMap<String, MutableSet<Subscriber>> = mutableMapOf()
            get() = if (isDisposed) throw PublisherPropertiesDisposedException() else field
        val requests: MutableMap<String, MutableMap<Subscriber, Resolution>> = mutableMapOf()
            get() = if (isDisposed) throw PublisherPropertiesDisposedException() else field
        var presenceData: PresenceData = PresenceData(ClientTypes.PUBLISHER, rawLocations = areRawLocationsEnabled)
            get() = if (isDisposed) throw PublisherPropertiesDisposedException() else field
        var active: Trackable? = null
            get() = if (isDisposed) throw PublisherPropertiesDisposedException() else field
            set(value) {
                this@DefaultCorePublisher.active = value
                field = value
            }
        var routingProfile: RoutingProfile = routingProfile
            get() = if (isDisposed) throw PublisherPropertiesDisposedException() else field
            set(value) {
                this@DefaultCorePublisher.routingProfile = value
                field = value
            }
        val rawLocationChangedCommands: MutableList<(Properties) -> Unit> = mutableListOf()
            get() = if (isDisposed) throw PublisherPropertiesDisposedException() else field
        val enhancedLocationsPublishingState: LocationsPublishingState<EnhancedLocationChangedEvent> =
            LocationsPublishingState()
            get() = if (isDisposed) throw PublisherPropertiesDisposedException() else field
        val rawLocationsPublishingState: LocationsPublishingState<RawLocationChangedEvent> = LocationsPublishingState()
            get() = if (isDisposed) throw PublisherPropertiesDisposedException() else field
        val duplicateTrackableGuard: DuplicateTrackableGuard = DuplicateTrackableGuard()
<<<<<<< HEAD
            get() = if (isDisposed) throw PublisherPropertiesDisposedException() else field
=======
            get() = if (isDisposed) throw PublisherStateDisposedException() else field
        val trackableRemovalGuard: TrackableRemovalGuard = TrackableRemovalGuard()
            get() = if (isDisposed) throw PublisherStateDisposedException() else field
>>>>>>> 15199835

        fun dispose() {
            trackables.clear()
            trackableStates.clear()
            trackableStateFlows.clear()
            lastChannelConnectionStateChanges.clear()
            resolutions.clear()
            lastSentEnhancedLocations.clear()
            lastSentRawLocations.clear()
            skippedEnhancedLocations.clearAll()
            skippedRawLocations.clearAll()
            estimatedArrivalTimeInMilliseconds = null
            active = null
            lastPublisherLocation = null
            currentDestination = null
            subscribers.clear()
            requests.clear()
            rawLocationChangedCommands.clear()
            enhancedLocationsPublishingState.clearAll()
            rawLocationsPublishingState.clearAll()
            duplicateTrackableGuard.clearAll()
            trackableRemovalGuard.clearAll()
            isDisposed = true
        }
    }
}<|MERGE_RESOLUTION|>--- conflicted
+++ resolved
@@ -248,12 +248,8 @@
                     is AddTrackableFailedEvent -> {
                         val failureResult = Result.failure<AddTrackableResult>(event.exception)
                         event.handler(failureResult)
-<<<<<<< HEAD
                         properties.duplicateTrackableGuard.finishAddingTrackable(event.trackable, failureResult)
-=======
-                        state.duplicateTrackableGuard.finishAddingTrackable(event.trackable, failureResult)
-                        state.trackableRemovalGuard.removeMarked(event.trackable, Result.success(true))
->>>>>>> 15199835
+                        properties.trackableRemovalGuard.removeMarked(event.trackable, Result.success(true))
                     }
                     is PresenceMessageEvent -> {
                         when (event.presenceMessage.action) {
@@ -286,23 +282,23 @@
                     }
                     is TrackableRemovalRequestedEvent -> {
                         if (event.result.isSuccess) {
-                            state.trackableRemovalGuard.removeMarked(event.trackable, Result.success(true))
+                            properties.trackableRemovalGuard.removeMarked(event.trackable, Result.success(true))
                         } else {
-                            state.trackableRemovalGuard.removeMarked(
+                            properties.trackableRemovalGuard.removeMarked(
                                 event.trackable,
                                 Result.failure(event.result.exceptionOrNull()!!)
                             )
                         }
                         event.handler(Result.failure(RemoveTrackableRequestedException()))
-                        state.duplicateTrackableGuard.finishAddingTrackable(
+                        properties.duplicateTrackableGuard.finishAddingTrackable(
                             event.trackable,
                             Result.failure(RemoveTrackableRequestedException())
                         )
                     }
                     is ConnectionForTrackableCreatedEvent -> {
-                        if (state.trackableRemovalGuard.isMarkedForRemoval(event.trackable)) {
+                        if (properties.trackableRemovalGuard.isMarkedForRemoval(event.trackable)) {
                             // Leave Ably channel.
-                            ably.disconnect(event.trackable.id, state.presenceData) { result ->
+                            ably.disconnect(event.trackable.id, properties.presenceData) { result ->
                                 request(TrackableRemovalRequestedEvent(event.trackable, event.handler, result))
                             }
                             continue
@@ -323,8 +319,8 @@
                         )
                     }
                     is ConnectionForTrackableReadyEvent -> {
-                        if (state.trackableRemovalGuard.isMarkedForRemoval(event.trackable)) {
-                            ably.disconnect(event.trackable.id, state.presenceData) { result ->
+                        if (properties.trackableRemovalGuard.isMarkedForRemoval(event.trackable)) {
+                            ably.disconnect(event.trackable.id, properties.presenceData) { result ->
                                 request(TrackableRemovalRequestedEvent(event.trackable, event.handler, result))
                             }
                             continue
@@ -342,18 +338,10 @@
                         hooks.trackables?.onTrackableAdded(event.trackable)
                         val trackableState = properties.trackableStates[event.trackable.id] ?: TrackableState.Offline()
                         val trackableStateFlow =
-<<<<<<< HEAD
                             properties.trackableStateFlows[event.trackable.id] ?: MutableStateFlow(trackableState)
                         properties.trackableStateFlows[event.trackable.id] = trackableStateFlow
                         trackableStateFlows = properties.trackableStateFlows
                         properties.trackableStates[event.trackable.id] = trackableState
-=======
-                            state.trackableStateFlows[event.trackable.id]
-                                ?: MutableStateFlow(trackableState)
-                        state.trackableStateFlows[event.trackable.id] = trackableStateFlow
-                        trackableStateFlows = state.trackableStateFlows
-                        state.trackableStates[event.trackable.id] = trackableState
->>>>>>> 15199835
                         val successResult = Result.success(trackableStateFlow.asStateFlow())
                         event.handler(successResult)
                         properties.duplicateTrackableGuard.finishAddingTrackable(event.trackable, successResult)
@@ -380,8 +368,8 @@
                                     event.handler(Result.failure(result.exceptionOrNull()!!))
                                 }
                             }
-                        } else if (state.duplicateTrackableGuard.isCurrentlyAddingTrackable(event.trackable)) {
-                            state.trackableRemovalGuard.markForRemoval(event.trackable, event.handler)
+                        } else if (properties.duplicateTrackableGuard.isCurrentlyAddingTrackable(event.trackable)) {
+                            properties.trackableRemovalGuard.markForRemoval(event.trackable, event.handler)
                         } else {
                             // notify with false to indicate that it was not removed
                             event.handler(Result.success(false))
@@ -717,14 +705,8 @@
         }
     }
 
-<<<<<<< HEAD
     private fun resolveResolution(trackable: Trackable, properties: Properties) {
         val resolutionRequests: Set<Resolution> = properties.requests[trackable.id]?.values?.toSet() ?: emptySet()
-=======
-    private fun resolveResolution(trackable: Trackable, state: State) {
-        val resolutionRequests: Set<Resolution> = state.requests[trackable.id]?.values?.toSet()
-            ?: emptySet()
->>>>>>> 15199835
         policy.resolve(TrackableResolutionRequest(trackable, resolutionRequests)).let { resolution ->
             properties.resolutions[trackable.id] = resolution
             enqueue(ChangeLocationEngineResolutionEvent())
@@ -895,13 +877,9 @@
         val rawLocationsPublishingState: LocationsPublishingState<RawLocationChangedEvent> = LocationsPublishingState()
             get() = if (isDisposed) throw PublisherPropertiesDisposedException() else field
         val duplicateTrackableGuard: DuplicateTrackableGuard = DuplicateTrackableGuard()
-<<<<<<< HEAD
-            get() = if (isDisposed) throw PublisherPropertiesDisposedException() else field
-=======
-            get() = if (isDisposed) throw PublisherStateDisposedException() else field
+            get() = if (isDisposed) throw PublisherPropertiesDisposedException() else field
         val trackableRemovalGuard: TrackableRemovalGuard = TrackableRemovalGuard()
-            get() = if (isDisposed) throw PublisherStateDisposedException() else field
->>>>>>> 15199835
+            get() = if (isDisposed) throw PublisherPropertiesDisposedException() else field
 
         fun dispose() {
             trackables.clear()
