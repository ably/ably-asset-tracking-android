--- conflicted
+++ resolved
@@ -44,7 +44,6 @@
     val trackableStateFlows: Map<String, StateFlow<TrackableState>>
 }
 
-<<<<<<< HEAD
 internal interface PublisherInteractor {
     fun startLocationUpdates(properties: PublisherProperties)
     fun updateTrackables(properties: PublisherProperties)
@@ -65,30 +64,10 @@
 
     fun updateLocations(locationUpdate: LocationUpdate)
     fun checkThreshold(currentLocation: Location, activeTrackable: Trackable?, estimatedArrivalTimeInMilliseconds: Long?)
-    fun addSubscriber(id: String, trackable: Trackable, data: PresenceData, properties: PublisherProperties)
-    fun removeSubscriber(id: String, trackable: Trackable, properties: PublisherProperties)
-    fun updateSubscriber(id: String, trackable: Trackable, data: PresenceData, properties: PublisherProperties)
+    fun addSubscriber(memberKey: String, trackable: Trackable, data: PresenceData, properties: PublisherProperties)
+    fun removeSubscriber(memberKey: String, trackable: Trackable, properties: PublisherProperties)
+    fun updateSubscriber(memberKey: String, trackable: Trackable, data: PresenceData, properties: PublisherProperties)
     fun processRawLocationUpdate(rawLocationUpdate: LocationUpdate, properties: PublisherProperties, trackableId: String)
-=======
-    fun addSubscriber(memberKey: String, trackable: Trackable, data: PresenceData, properties: PublisherProperties)
-    fun updateSubscriber(
-        memberKey: String,
-        trackable: Trackable,
-        data: PresenceData,
-        properties: PublisherProperties
-    )
-
-    fun removeSubscriber(memberKey: String, trackable: Trackable, properties: PublisherProperties)
-    fun removeAllSubscribers(trackable: Trackable, properties: PublisherProperties)
-
-    fun setDestination(destination: Destination, properties: PublisherProperties)
-    fun removeCurrentDestination(properties: PublisherProperties)
-    fun startLocationUpdates(properties: PublisherProperties)
-    fun stopLocationUpdates(properties: PublisherProperties)
-    fun closeMapbox()
-    fun processNextWaitingEnhancedLocationUpdate(properties: PublisherProperties, trackableId: String)
-    fun saveEnhancedLocationForFurtherSending(properties: PublisherProperties, trackableId: String, location: Location)
->>>>>>> 17a8a260
     fun retrySendingEnhancedLocation(
         properties: PublisherProperties,
         trackableId: String,
