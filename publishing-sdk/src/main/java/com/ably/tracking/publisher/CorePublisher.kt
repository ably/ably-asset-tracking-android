package com.ably.tracking.publisher

import android.Manifest
import androidx.annotation.RequiresPermission
import com.ably.tracking.ConnectionException
import com.ably.tracking.EnhancedLocationUpdate
import com.ably.tracking.Location
import com.ably.tracking.LocationUpdate
import com.ably.tracking.LocationUpdateType
import com.ably.tracking.Resolution
import com.ably.tracking.TrackableState
import com.ably.tracking.common.Ably
import com.ably.tracking.common.ClientTypes
import com.ably.tracking.common.ConnectionState
import com.ably.tracking.common.ConnectionStateChange
import com.ably.tracking.common.PresenceAction
import com.ably.tracking.common.PresenceData
import com.ably.tracking.common.createSingleThreadDispatcher
import com.ably.tracking.common.logging.w
import com.ably.tracking.logging.LogHandler
import com.ably.tracking.publisher.workerqueue.EventWorkerQueue
import com.ably.tracking.publisher.workerqueue.workers.AddTrackableWorker
import com.ably.tracking.publisher.guards.DuplicateTrackableGuard
import com.ably.tracking.publisher.guards.TrackableRemovalGuard
import kotlinx.coroutines.CoroutineScope
import kotlinx.coroutines.SupervisorJob
import kotlinx.coroutines.channels.Channel
import kotlinx.coroutines.channels.ReceiveChannel
import kotlinx.coroutines.channels.SendChannel
import kotlinx.coroutines.coroutineScope
import kotlinx.coroutines.flow.MutableSharedFlow
import kotlinx.coroutines.flow.MutableStateFlow
import kotlinx.coroutines.flow.SharedFlow
import kotlinx.coroutines.flow.StateFlow
import kotlinx.coroutines.flow.asSharedFlow
import kotlinx.coroutines.flow.asStateFlow
import kotlinx.coroutines.launch

internal interface CorePublisher {
    fun enqueue(event: AdhocEvent)
    fun request(request: Request<*>)
    val locations: SharedFlow<LocationUpdate>
    val trackables: SharedFlow<Set<Trackable>>
    val locationHistory: SharedFlow<LocationHistoryData>
    val active: Trackable?
    val routingProfile: RoutingProfile
    val trackableStateFlows: Map<String, StateFlow<TrackableState>>
}

@RequiresPermission(anyOf = [Manifest.permission.ACCESS_COARSE_LOCATION, Manifest.permission.ACCESS_FINE_LOCATION])
internal fun createCorePublisher(
    ably: Ably,
    mapbox: Mapbox,
    resolutionPolicyFactory: ResolutionPolicy.Factory,
    routingProfile: RoutingProfile,
    logHandler: LogHandler?,
    areRawLocationsEnabled: Boolean?,
    sendResolutionEnabled: Boolean,
): CorePublisher {
    return DefaultCorePublisher(
        ably,
        mapbox,
        resolutionPolicyFactory,
        routingProfile,
        logHandler,
        areRawLocationsEnabled,
        sendResolutionEnabled,
    )
}

/**
 * This is a private static single thread dispatcher that will be used for all the [Publisher] instances.
 */
private val singleThreadDispatcher = createSingleThreadDispatcher()

class DefaultCorePublisher
@RequiresPermission(anyOf = [Manifest.permission.ACCESS_COARSE_LOCATION, Manifest.permission.ACCESS_FINE_LOCATION])
constructor(
    private val ably: Ably,
    private val mapbox: Mapbox,
    resolutionPolicyFactory: ResolutionPolicy.Factory,
    routingProfile: RoutingProfile,
    private val logHandler: LogHandler?,
    private val areRawLocationsEnabled: Boolean?,
    private val sendResolutionEnabled: Boolean,
) : CorePublisher {
    private val scope = CoroutineScope(singleThreadDispatcher + SupervisorJob())
    private val sendEventChannel: SendChannel<Event>
    private val _locations = MutableSharedFlow<LocationUpdate>(replay = 1)
    private val _trackables = MutableSharedFlow<Set<Trackable>>(replay = 1)
    private val _locationHistory = MutableSharedFlow<LocationHistoryData>()
    private val thresholdChecker = ThresholdChecker()
    private val policy: ResolutionPolicy
    private val hooks = Hooks()
    private val methods = Methods()
    override val locations: SharedFlow<LocationUpdate>
        get() = _locations.asSharedFlow()
    override val trackables: SharedFlow<Set<Trackable>>
        get() = _trackables.asSharedFlow()
    override val locationHistory: SharedFlow<LocationHistoryData>
        get() = _locationHistory.asSharedFlow()

    override var active: Trackable? = null
    override var routingProfile: RoutingProfile = routingProfile
    override var trackableStateFlows: Map<String, StateFlow<TrackableState>> = emptyMap()

    init {
        policy = resolutionPolicyFactory.createResolutionPolicy(
            hooks,
            methods
        )
        val channel = Channel<Event>()
        sendEventChannel = channel
        scope.launch {
            coroutineScope {
                sequenceEventsQueue(channel, routingProfile)
            }
        }
        ably.subscribeForAblyStateChange { enqueue(AblyConnectionStateChangeEvent(it)) }
        mapbox.registerLocationObserver(object : LocationUpdatesObserver {
            override fun onRawLocationChanged(rawLocation: Location) {
                enqueue(RawLocationChangedEvent(rawLocation))
            }

            override fun onEnhancedLocationChanged(enhancedLocation: Location, intermediateLocations: List<Location>) {
                val locationUpdateType =
                    if (intermediateLocations.isEmpty()) LocationUpdateType.ACTUAL else LocationUpdateType.PREDICTED
                enqueue(EnhancedLocationChangedEvent(enhancedLocation, intermediateLocations, locationUpdateType))
            }
        })
        mapbox.setLocationHistoryListener { historyData -> scope.launch { _locationHistory.emit(historyData) } }
    }

    override fun enqueue(event: AdhocEvent) {
        scope.launch { sendEventChannel.send(event) }
    }

    override fun request(request: Request<*>) {
        scope.launch { sendEventChannel.send(request) }
    }

    @Suppress("UNCHECKED_CAST")
    @RequiresPermission(anyOf = [Manifest.permission.ACCESS_COARSE_LOCATION, Manifest.permission.ACCESS_FINE_LOCATION])
    private fun CoroutineScope.sequenceEventsQueue(
        receiveEventChannel: ReceiveChannel<Event>,
        routingProfile: RoutingProfile
    ) {
        launch {
<<<<<<< HEAD
            // state
            val state = State(routingProfile, policy.resolve(emptySet()), areRawLocationsEnabled)
            val workerQueue = EventWorkerQueue(this@DefaultCorePublisher, state)
            launch {
                workerQueue.executeWork()
            }
=======
            val properties = Properties(routingProfile, policy.resolve(emptySet()), areRawLocationsEnabled)
>>>>>>> 15053b53

            // processing
            for (event in receiveEventChannel) {
                // handle events after the publisher is stopped
                if (properties.isStopped) {
                    if (event is Request<*>) {
                        // when the event is a request then call its handler
                        when (event) {
                            is StopEvent -> event.callbackFunction(Result.success(Unit))
                            else -> event.callbackFunction(Result.failure(PublisherStoppedException()))
                        }
                        continue
                    } else if (event is AdhocEvent) {
                        // when the event is an adhoc event then just ignore it
                        continue
                    }
                }
                when (event) {
                    is SetDestinationSuccessEvent -> {
                        properties.estimatedArrivalTimeInMilliseconds =
                            System.currentTimeMillis() + event.routeDurationInMilliseconds
                    }
                    is RawLocationChangedEvent -> {
                        properties.lastPublisherLocation = event.location
                        if (areRawLocationsEnabled == true) {
                            properties.trackables.forEach { processRawLocationUpdate(event, properties, it.id) }
                        }
                        properties.rawLocationChangedCommands.apply {
                            if (isNotEmpty()) {
                                forEach { command -> command(properties) }
                                clear()
                            }
                        }
                    }
                    is EnhancedLocationChangedEvent -> {
                        properties.trackables.forEach { processEnhancedLocationUpdate(event, properties, it.id) }
                        scope.launch {
                            _locations.emit(
                                EnhancedLocationUpdate(
                                    event.location,
                                    emptyList(),
                                    event.intermediateLocations,
                                    event.type
                                )
                            )
                        }
                        checkThreshold(
                            event.location,
                            properties.active,
                            properties.estimatedArrivalTimeInMilliseconds
                        )
                    }
                    is TrackTrackableEvent -> {
                        request(
                            AddTrackableEvent(event.trackable) { result ->
                                if (result.isSuccess) {
                                    request(SetActiveTrackableEvent(event.trackable) { event.callbackFunction(result) })
                                } else {
                                    event.callbackFunction(result)
                                }
                            }
                        )
                    }
                    is SetActiveTrackableEvent -> {
                        if (properties.active != event.trackable) {
                            properties.active = event.trackable
                            hooks.trackables?.onActiveTrackableChanged(event.trackable)
                            event.trackable.destination?.let {
                                setDestination(it, properties)
                            }
                        }
                        event.callbackFunction(Result.success(Unit))
                    }
                    is AddTrackableEvent -> {
<<<<<<< HEAD

                        workerQueue.enqueue(
                            AddTrackableWorker(event.trackable, event.callbackFunction, ably)
                        )
                    }
                    is AddTrackableFailedEvent -> {
                        val failureResult = Result.failure<AddTrackableResult>(event.exception)
                        event.callbackFunction(failureResult)
                        state.duplicateTrackableGuard.finishAddingTrackable(event.trackable, failureResult)
                        state.trackableRemovalGuard.removeMarked(event.trackable, Result.success(true))
=======
                        when {
                            properties.duplicateTrackableGuard.isCurrentlyAddingTrackable(event.trackable) -> {
                                properties.duplicateTrackableGuard.saveDuplicateAddHandler(
                                    event.trackable,
                                    event.handler
                                )
                            }
                            properties.trackables.contains(event.trackable) -> {
                                event.handler(Result.success(properties.trackableStateFlows[event.trackable.id]!!))
                            }
                            else -> {
                                properties.duplicateTrackableGuard.startAddingTrackable(event.trackable)
                                ably.connect(
                                    event.trackable.id,
                                    properties.presenceData,
                                    willPublish = true
                                ) { result ->
                                    try {
                                        result.getOrThrow()
                                        request(ConnectionForTrackableCreatedEvent(event.trackable, event.handler))
                                    } catch (exception: ConnectionException) {
                                        request(AddTrackableFailedEvent(event.trackable, event.handler, exception))
                                    }
                                }
                            }
                        }
                    }
                    is AddTrackableFailedEvent -> {
                        val failureResult = Result.failure<AddTrackableResult>(event.exception)
                        event.handler(failureResult)
                        properties.duplicateTrackableGuard.finishAddingTrackable(event.trackable, failureResult)
                        properties.trackableRemovalGuard.removeMarked(event.trackable, Result.success(true))
>>>>>>> 15053b53
                    }
                    is PresenceMessageEvent -> {
                        when (event.presenceMessage.action) {
                            PresenceAction.PRESENT_OR_ENTER -> {
                                if (event.presenceMessage.data.type == ClientTypes.SUBSCRIBER) {
                                    addSubscriber(
                                        event.presenceMessage.clientId,
                                        event.trackable,
                                        event.presenceMessage.data,
                                        properties
                                    )
                                }
                            }
                            PresenceAction.LEAVE_OR_ABSENT -> {
                                if (event.presenceMessage.data.type == ClientTypes.SUBSCRIBER) {
                                    removeSubscriber(event.presenceMessage.clientId, event.trackable, properties)
                                }
                            }
                            PresenceAction.UPDATE -> {
                                if (event.presenceMessage.data.type == ClientTypes.SUBSCRIBER) {
                                    updateSubscriber(
                                        event.presenceMessage.clientId,
                                        event.trackable,
                                        event.presenceMessage.data,
                                        properties
                                    )
                                }
                            }
                        }
                    }
                    is TrackableRemovalRequestedEvent -> {
                        if (event.result.isSuccess) {
                            properties.trackableRemovalGuard.removeMarked(event.trackable, Result.success(true))
                        } else {
                            properties.trackableRemovalGuard.removeMarked(
                                event.trackable,
                                Result.failure(event.result.exceptionOrNull()!!)
                            )
                        }
<<<<<<< HEAD
                        event.callbackFunction(Result.failure(RemoveTrackableRequestedException()))
                        state.duplicateTrackableGuard.finishAddingTrackable(
=======
                        event.handler(Result.failure(RemoveTrackableRequestedException()))
                        properties.duplicateTrackableGuard.finishAddingTrackable(
>>>>>>> 15053b53
                            event.trackable,
                            Result.failure(RemoveTrackableRequestedException())
                        )
                    }
                    is ConnectionForTrackableCreatedEvent -> {
                        if (properties.trackableRemovalGuard.isMarkedForRemoval(event.trackable)) {
                            // Leave Ably channel.
<<<<<<< HEAD
                            ably.disconnect(event.trackable.id, state.presenceData) { result ->
                                request(TrackableRemovalRequestedEvent(event.trackable, event.callbackFunction, result))
=======
                            ably.disconnect(event.trackable.id, properties.presenceData) { result ->
                                request(TrackableRemovalRequestedEvent(event.trackable, event.handler, result))
>>>>>>> 15053b53
                            }
                            continue
                        }
                        ably.subscribeForPresenceMessages(
                            trackableId = event.trackable.id,
                            listener = { enqueue(PresenceMessageEvent(event.trackable, it)) },
                            callback = { result ->
                                try {
                                    result.getOrThrow()
                                    request(ConnectionForTrackableReadyEvent(event.trackable, event.callbackFunction))
                                } catch (exception: ConnectionException) {
<<<<<<< HEAD
                                    ably.disconnect(event.trackable.id, state.presenceData) {
                                        request(
                                            AddTrackableFailedEvent(
                                                event.trackable,
                                                event.callbackFunction,
                                                exception
                                            )
                                        )
=======
                                    ably.disconnect(event.trackable.id, properties.presenceData) {
                                        request(AddTrackableFailedEvent(event.trackable, event.handler, exception))
>>>>>>> 15053b53
                                    }
                                }
                            }
                        )
                    }
                    is ConnectionForTrackableReadyEvent -> {
<<<<<<< HEAD
                        if (state.trackableRemovalGuard.isMarkedForRemoval(event.trackable)) {
                            ably.disconnect(event.trackable.id, state.presenceData) { result ->
                                request(TrackableRemovalRequestedEvent(event.trackable, event.callbackFunction, result))
=======
                        if (properties.trackableRemovalGuard.isMarkedForRemoval(event.trackable)) {
                            ably.disconnect(event.trackable.id, properties.presenceData) { result ->
                                request(TrackableRemovalRequestedEvent(event.trackable, event.handler, result))
>>>>>>> 15053b53
                            }
                            continue
                        }
                        ably.subscribeForChannelStateChange(event.trackable.id) {
                            enqueue(ChannelConnectionStateChangeEvent(it, event.trackable.id))
                        }
                        if (!properties.isTracking) {
                            properties.isTracking = true
                            mapbox.startTrip()
                        }
                        properties.trackables.add(event.trackable)
                        scope.launch { _trackables.emit(properties.trackables) }
                        resolveResolution(event.trackable, properties)
                        hooks.trackables?.onTrackableAdded(event.trackable)
                        val trackableState = properties.trackableStates[event.trackable.id] ?: TrackableState.Offline()
                        val trackableStateFlow =
                            properties.trackableStateFlows[event.trackable.id] ?: MutableStateFlow(trackableState)
                        properties.trackableStateFlows[event.trackable.id] = trackableStateFlow
                        trackableStateFlows = properties.trackableStateFlows
                        properties.trackableStates[event.trackable.id] = trackableState
                        val successResult = Result.success(trackableStateFlow.asStateFlow())
<<<<<<< HEAD
                        event.callbackFunction(successResult)
                        state.duplicateTrackableGuard.finishAddingTrackable(event.trackable, successResult)
=======
                        event.handler(successResult)
                        properties.duplicateTrackableGuard.finishAddingTrackable(event.trackable, successResult)
>>>>>>> 15053b53
                    }
                    is ChangeLocationEngineResolutionEvent -> {
                        properties.locationEngineResolution = policy.resolve(properties.resolutions.values.toSet())
                        mapbox.changeResolution(properties.locationEngineResolution)
                    }
                    is RemoveTrackableEvent -> {
                        if (properties.trackables.contains(event.trackable)) {
                            // Leave Ably channel.
                            ably.disconnect(event.trackable.id, properties.presenceData) { result ->
                                if (result.isSuccess) {
                                    request(
                                        DisconnectSuccessEvent(event.trackable) {
                                            if (it.isSuccess) {
                                                event.callbackFunction(Result.success(true))
                                            } else {
                                                event.callbackFunction(Result.failure(it.exceptionOrNull()!!))
                                            }
                                        }
                                    )
                                } else {
                                    event.callbackFunction(Result.failure(result.exceptionOrNull()!!))
                                }
                            }
<<<<<<< HEAD
                        } else if (state.duplicateTrackableGuard.isCurrentlyAddingTrackable(event.trackable)) {
                            state.trackableRemovalGuard.markForRemoval(event.trackable, event.callbackFunction)
=======
                        } else if (properties.duplicateTrackableGuard.isCurrentlyAddingTrackable(event.trackable)) {
                            properties.trackableRemovalGuard.markForRemoval(event.trackable, event.handler)
>>>>>>> 15053b53
                        } else {
                            // notify with false to indicate that it was not removed
                            event.callbackFunction(Result.success(false))
                        }
                    }
                    is DisconnectSuccessEvent -> {
                        properties.trackables.remove(event.trackable)
                        scope.launch { _trackables.emit(properties.trackables) }
                        properties.trackableStateFlows.remove(event.trackable.id) // there is no way to stop the StateFlow so we just remove it
                        trackableStateFlows = properties.trackableStateFlows
                        properties.trackableStates.remove(event.trackable.id)
                        hooks.trackables?.onTrackableRemoved(event.trackable)
                        removeAllSubscribers(event.trackable, properties)
                        properties.resolutions.remove(event.trackable.id)
                            ?.let { enqueue(ChangeLocationEngineResolutionEvent()) }
                        properties.requests.remove(event.trackable.id)
                        properties.lastSentEnhancedLocations.remove(event.trackable.id)
                        properties.lastSentRawLocations.remove(event.trackable.id)
                        properties.skippedEnhancedLocations.clear(event.trackable.id)
                        properties.skippedRawLocations.clear(event.trackable.id)
                        properties.enhancedLocationsPublishingState.clear(event.trackable.id)
                        properties.rawLocationsPublishingState.clear(event.trackable.id)
                        properties.duplicateTrackableGuard.clear(event.trackable)
                        // If this was the active Trackable then clear that state and remove destination.
                        if (properties.active == event.trackable) {
                            removeCurrentDestination(properties)
                            properties.active = null
                            hooks.trackables?.onActiveTrackableChanged(null)
                        }
                        // When we remove the last trackable then we should stop location updates
                        if (properties.trackables.isEmpty() && properties.isTracking) {
                            stopLocationUpdates(properties)
                        }
<<<<<<< HEAD
                        state.lastChannelConnectionStateChanges.remove(event.trackable.id)
                        event.callbackFunction(Result.success(Unit))
=======
                        properties.lastChannelConnectionStateChanges.remove(event.trackable.id)
                        event.handler(Result.success(Unit))
>>>>>>> 15053b53
                    }
                    is RefreshResolutionPolicyEvent -> {
                        properties.trackables.forEach { resolveResolution(it, properties) }
                    }
                    is ChangeRoutingProfileEvent -> {
                        properties.routingProfile = event.routingProfile
                        properties.currentDestination?.let { setDestination(it, properties) }
                    }
                    is StopEvent -> {
                        if (properties.isTracking) {
                            stopLocationUpdates(properties)
                        }
                        try {
<<<<<<< HEAD
                            ably.close(state.presenceData)
                            state.dispose()
                            state.isStopped = true
                            event.callbackFunction(Result.success(Unit))
=======
                            ably.close(properties.presenceData)
                            properties.dispose()
                            properties.isStopped = true
                            event.handler(Result.success(Unit))
>>>>>>> 15053b53
                        } catch (exception: ConnectionException) {
                            event.callbackFunction(Result.failure(exception))
                        }
                    }
                    is AblyConnectionStateChangeEvent -> {
                        properties.lastConnectionStateChange = event.connectionStateChange
                        properties.trackables.forEach {
                            updateTrackableState(properties, it.id)
                        }
                    }
                    is ChannelConnectionStateChangeEvent -> {
                        properties.lastChannelConnectionStateChanges[event.trackableId] = event.connectionStateChange
                        updateTrackableState(properties, event.trackableId)
                    }
                    is SendEnhancedLocationSuccessEvent -> {
                        properties.enhancedLocationsPublishingState.unmarkMessageAsPending(event.trackableId)
                        properties.lastSentEnhancedLocations[event.trackableId] = event.location
                        properties.skippedEnhancedLocations.clear(event.trackableId)
                        updateTrackableState(properties, event.trackableId)
                        processNextWaitingEnhancedLocationUpdate(properties, event.trackableId)
                    }
                    is SendEnhancedLocationFailureEvent -> {
                        if (properties.enhancedLocationsPublishingState.shouldRetryPublishing(event.trackableId)) {
                            retrySendingEnhancedLocation(properties, event.trackableId, event.locationUpdate)
                        } else {
                            properties.enhancedLocationsPublishingState.unmarkMessageAsPending(event.trackableId)
                            saveEnhancedLocationForFurtherSending(
                                properties,
                                event.trackableId,
                                event.locationUpdate.location
                            )
                            logHandler?.w(
                                "Sending location update failed. Location saved for further sending",
                                event.exception
                            )
                            processNextWaitingEnhancedLocationUpdate(properties, event.trackableId)
                        }
                    }
                    is SendRawLocationSuccessEvent -> {
                        properties.rawLocationsPublishingState.unmarkMessageAsPending(event.trackableId)
                        properties.lastSentRawLocations[event.trackableId] = event.location
                        properties.skippedRawLocations.clear(event.trackableId)
                        processNextWaitingRawLocationUpdate(properties, event.trackableId)
                    }
                    is SendRawLocationFailureEvent -> {
                        if (properties.rawLocationsPublishingState.shouldRetryPublishing(event.trackableId)) {
                            retrySendingRawLocation(properties, event.trackableId, event.locationUpdate)
                        } else {
                            properties.rawLocationsPublishingState.unmarkMessageAsPending(event.trackableId)
                            saveRawLocationForFurtherSending(
                                properties,
                                event.trackableId,
                                event.locationUpdate.location
                            )
                            logHandler?.w(
                                "Sending raw location update failed. Location saved for further sending",
                                event.exception
                            )
                            processNextWaitingRawLocationUpdate(properties, event.trackableId)
                        }
                    }
                }
            }
        }
    }

    private fun retrySendingEnhancedLocation(
        properties: Properties,
        trackableId: String,
        locationUpdate: EnhancedLocationUpdate
    ) {
        properties.enhancedLocationsPublishingState.incrementRetryCount(trackableId)
        sendEnhancedLocationUpdate(
            EnhancedLocationChangedEvent(
                locationUpdate.location,
                locationUpdate.intermediateLocations,
                locationUpdate.type
            ),
            properties,
            trackableId
        )
    }

    private fun processEnhancedLocationUpdate(
        event: EnhancedLocationChangedEvent,
        properties: Properties,
        trackableId: String
    ) {
        when {
            properties.enhancedLocationsPublishingState.hasPendingMessage(trackableId) -> {
                properties.enhancedLocationsPublishingState.addToWaiting(trackableId, event)
            }
            shouldSendLocation(
                event.location,
                properties.lastSentEnhancedLocations[trackableId],
                properties.resolutions[trackableId]
            ) -> {
                sendEnhancedLocationUpdate(event, properties, trackableId)
            }
            else -> {
                saveEnhancedLocationForFurtherSending(properties, trackableId, event.location)
                processNextWaitingEnhancedLocationUpdate(properties, trackableId)
            }
        }
    }

    private fun processNextWaitingEnhancedLocationUpdate(properties: Properties, trackableId: String) {
        properties.enhancedLocationsPublishingState.getNextWaiting(trackableId)?.let {
            processEnhancedLocationUpdate(it, properties, trackableId)
        }
    }

    private fun sendEnhancedLocationUpdate(
        event: EnhancedLocationChangedEvent,
        properties: Properties,
        trackableId: String
    ) {
        val locationUpdate = EnhancedLocationUpdate(
            event.location,
            properties.skippedEnhancedLocations.toList(trackableId),
            event.intermediateLocations,
            event.type
        )
        properties.enhancedLocationsPublishingState.markMessageAsPending(trackableId)
        ably.sendEnhancedLocation(trackableId, locationUpdate) {
            if (it.isSuccess) {
                enqueue(SendEnhancedLocationSuccessEvent(locationUpdate.location, trackableId))
            } else {
                enqueue(SendEnhancedLocationFailureEvent(locationUpdate, trackableId, it.exceptionOrNull()))
            }
        }
    }

    private fun saveEnhancedLocationForFurtherSending(properties: Properties, trackableId: String, location: Location) {
        properties.skippedEnhancedLocations.add(trackableId, location)
    }

    private fun retrySendingRawLocation(properties: Properties, trackableId: String, locationUpdate: LocationUpdate) {
        properties.rawLocationsPublishingState.incrementRetryCount(trackableId)
        sendRawLocationUpdate(RawLocationChangedEvent(locationUpdate.location), properties, trackableId)
    }

    private fun processRawLocationUpdate(
        event: RawLocationChangedEvent,
        properties: Properties,
        trackableId: String
    ) {
        when {
            properties.rawLocationsPublishingState.hasPendingMessage(trackableId) -> {
                properties.rawLocationsPublishingState.addToWaiting(trackableId, event)
            }
            shouldSendLocation(
                event.location,
                properties.lastSentRawLocations[trackableId],
                properties.resolutions[trackableId]
            ) -> {
                sendRawLocationUpdate(event, properties, trackableId)
            }
            else -> {
                saveRawLocationForFurtherSending(properties, trackableId, event.location)
                processNextWaitingRawLocationUpdate(properties, trackableId)
            }
        }
    }

    private fun processNextWaitingRawLocationUpdate(properties: Properties, trackableId: String) {
        properties.rawLocationsPublishingState.getNextWaiting(trackableId)?.let {
            processRawLocationUpdate(it, properties, trackableId)
        }
    }

    private fun sendRawLocationUpdate(
        event: RawLocationChangedEvent,
        properties: Properties,
        trackableId: String
    ) {
        val locationUpdate = LocationUpdate(
            event.location,
            properties.skippedRawLocations.toList(trackableId),
        )
        properties.rawLocationsPublishingState.markMessageAsPending(trackableId)
        ably.sendRawLocation(trackableId, locationUpdate) {
            if (it.isSuccess) {
                enqueue(SendRawLocationSuccessEvent(locationUpdate.location, trackableId))
            } else {
                enqueue(SendRawLocationFailureEvent(locationUpdate, trackableId, it.exceptionOrNull()))
            }
        }
    }

    private fun saveRawLocationForFurtherSending(properties: Properties, trackableId: String, location: Location) {
        properties.skippedRawLocations.add(trackableId, location)
    }

    private fun stopLocationUpdates(properties: Properties) {
        properties.isTracking = false
        mapbox.unregisterLocationObserver()
        mapbox.stopAndClose()
    }

    private fun updateTrackableState(properties: Properties, trackableId: String) {
        val hasSentAtLeastOneLocation: Boolean = properties.lastSentEnhancedLocations[trackableId] != null
        val lastChannelConnectionStateChange = getLastChannelConnectionStateChange(properties, trackableId)
        val newTrackableState = when (properties.lastConnectionStateChange.state) {
            ConnectionState.ONLINE -> {
                when (lastChannelConnectionStateChange.state) {
                    ConnectionState.ONLINE -> if (hasSentAtLeastOneLocation) TrackableState.Online else TrackableState.Offline()
                    ConnectionState.OFFLINE -> TrackableState.Offline()
                    ConnectionState.FAILED -> TrackableState.Failed(lastChannelConnectionStateChange.errorInformation!!) // are we sure error information will always be present?
                }
            }
            ConnectionState.OFFLINE -> TrackableState.Offline()
            ConnectionState.FAILED -> TrackableState.Failed(properties.lastConnectionStateChange.errorInformation!!) // are we sure error information will always be present?
        }
        if (newTrackableState != properties.trackableStates[trackableId]) {
            properties.trackableStates[trackableId] = newTrackableState
            scope.launch { properties.trackableStateFlows[trackableId]?.emit(newTrackableState) }
        }
    }

    private fun getLastChannelConnectionStateChange(
        properties: Properties,
        trackableId: String
    ): ConnectionStateChange =
        properties.lastChannelConnectionStateChanges[trackableId]
            ?: ConnectionStateChange(ConnectionState.OFFLINE, null)

    private fun removeAllSubscribers(trackable: Trackable, properties: Properties) {
        properties.subscribers[trackable.id]?.let { subscribers ->
            subscribers.forEach { hooks.subscribers?.onSubscriberRemoved(it) }
            subscribers.clear()
        }
    }

    private fun addSubscriber(id: String, trackable: Trackable, data: PresenceData, properties: Properties) {
        val subscriber = Subscriber(id, trackable)
        if (properties.subscribers[trackable.id] == null) {
            properties.subscribers[trackable.id] = mutableSetOf()
        }
        properties.subscribers[trackable.id]?.add(subscriber)
        saveOrRemoveResolutionRequest(data.resolution, trackable, subscriber, properties)
        hooks.subscribers?.onSubscriberAdded(subscriber)
        resolveResolution(trackable, properties)
    }

    private fun updateSubscriber(id: String, trackable: Trackable, data: PresenceData, properties: Properties) {
        properties.subscribers[trackable.id]?.let { subscribers ->
            subscribers.find { it.id == id }?.let { subscriber ->
                data.resolution.let { resolution ->
                    saveOrRemoveResolutionRequest(resolution, trackable, subscriber, properties)
                    resolveResolution(trackable, properties)
                }
            }
        }
    }

    private fun removeSubscriber(id: String, trackable: Trackable, properties: Properties) {
        properties.subscribers[trackable.id]?.let { subscribers ->
            subscribers.find { it.id == id }?.let { subscriber ->
                subscribers.remove(subscriber)
                properties.requests[trackable.id]?.remove(subscriber)
                hooks.subscribers?.onSubscriberRemoved(subscriber)
                resolveResolution(trackable, properties)
            }
        }
    }

    private fun saveOrRemoveResolutionRequest(
        resolution: Resolution?,
        trackable: Trackable,
        subscriber: Subscriber,
        properties: Properties
    ) {
        if (resolution != null) {
            if (properties.requests[trackable.id] == null) {
                properties.requests[trackable.id] = mutableMapOf()
            }
            properties.requests[trackable.id]?.put(subscriber, resolution)
        } else {
            properties.requests[trackable.id]?.remove(subscriber)
        }
    }

    private fun resolveResolution(trackable: Trackable, properties: Properties) {
        val resolutionRequests: Set<Resolution> = properties.requests[trackable.id]?.values?.toSet() ?: emptySet()
        policy.resolve(TrackableResolutionRequest(trackable, resolutionRequests)).let { resolution ->
            properties.resolutions[trackable.id] = resolution
            enqueue(ChangeLocationEngineResolutionEvent())
            if (sendResolutionEnabled) {
                ably.sendResolution(trackable.id, resolution) {} // we ignore the result of this operation
            }
        }
    }

    private fun setDestination(destination: Destination, properties: Properties) {
        properties.lastPublisherLocation.let { currentLocation ->
            if (currentLocation != null) {
                removeCurrentDestination(properties)
                properties.currentDestination = destination
                mapbox.setRoute(currentLocation, destination, properties.routingProfile) {
                    try {
                        enqueue(SetDestinationSuccessEvent(it.getOrThrow()))
                    } catch (exception: MapException) {
                        logHandler?.w("Setting trackable destination failed", exception)
                    }
                }
            } else {
                properties.rawLocationChangedCommands.add { updatedProperties ->
                    setDestination(destination, updatedProperties)
                }
            }
        }
    }

    private fun removeCurrentDestination(properties: Properties) {
        mapbox.clearRoute()
        properties.currentDestination = null
        properties.estimatedArrivalTimeInMilliseconds = null
    }

    private fun checkThreshold(
        currentLocation: Location,
        activeTrackable: Trackable?,
        estimatedArrivalTimeInMilliseconds: Long?
    ) {
        methods.threshold?.let { threshold ->
            if (thresholdChecker.isThresholdReached(
                    threshold,
                    currentLocation,
                    System.currentTimeMillis(),
                    activeTrackable?.destination,
                    estimatedArrivalTimeInMilliseconds
                )
            ) {
                methods.onProximityReached()
            }
        }
    }

    private fun shouldSendLocation(
        currentLocation: Location,
        lastSentLocation: Location?,
        resolution: Resolution?
    ): Boolean {
        return if (resolution != null && lastSentLocation != null) {
            val timeSinceLastSentLocation = currentLocation.timeFrom(lastSentLocation)
            val distanceFromLastSentLocation = currentLocation.distanceInMetersFrom(lastSentLocation)
            return distanceFromLastSentLocation >= resolution.minimumDisplacement || timeSinceLastSentLocation >= resolution.desiredInterval
        } else {
            true
        }
    }

    private inner class Hooks : ResolutionPolicy.Hooks {
        var trackables: ResolutionPolicy.Hooks.TrackableSetListener? = null
        var subscribers: ResolutionPolicy.Hooks.SubscriberSetListener? = null

        override fun trackables(listener: ResolutionPolicy.Hooks.TrackableSetListener) {
            trackables = listener
        }

        override fun subscribers(listener: ResolutionPolicy.Hooks.SubscriberSetListener) {
            subscribers = listener
        }
    }

    private inner class Methods : ResolutionPolicy.Methods {
        var proximityHandler: ResolutionPolicy.Methods.ProximityHandler? = null
        var threshold: Proximity? = null
        override fun refresh() {
            enqueue(RefreshResolutionPolicyEvent())
        }

        override fun setProximityThreshold(
            threshold: Proximity,
            handler: ResolutionPolicy.Methods.ProximityHandler
        ) {
            this.proximityHandler = handler
            this.threshold = threshold
        }

        override fun cancelProximityThreshold() {
            proximityHandler?.onProximityCancelled()
        }

        fun onProximityReached() {
            threshold?.let { proximityHandler?.onProximityReached(it) }
        }
    }

<<<<<<< HEAD
    internal inner class State(
=======
    private inner class Properties(
>>>>>>> 15053b53
        routingProfile: RoutingProfile,
        locationEngineResolution: Resolution,
        areRawLocationsEnabled: Boolean?,
    ) {
        private var isDisposed: Boolean = false
        var isStopped: Boolean = false
        var locationEngineResolution: Resolution = locationEngineResolution
            get() = if (isDisposed) throw PublisherPropertiesDisposedException() else field
        var isTracking: Boolean = false
            get() = if (isDisposed) throw PublisherPropertiesDisposedException() else field
        val trackables: MutableSet<Trackable> = mutableSetOf()
            get() = if (isDisposed) throw PublisherPropertiesDisposedException() else field
        val trackableStates: MutableMap<String, TrackableState> = mutableMapOf()
            get() = if (isDisposed) throw PublisherPropertiesDisposedException() else field
        val trackableStateFlows: MutableMap<String, MutableStateFlow<TrackableState>> = mutableMapOf()
            get() = if (isDisposed) throw PublisherPropertiesDisposedException() else field
        val lastChannelConnectionStateChanges: MutableMap<String, ConnectionStateChange> = mutableMapOf()
            get() = if (isDisposed) throw PublisherPropertiesDisposedException() else field
        var lastConnectionStateChange: ConnectionStateChange = ConnectionStateChange(
            ConnectionState.OFFLINE, null
        )
            get() = if (isDisposed) throw PublisherPropertiesDisposedException() else field
        val resolutions: MutableMap<String, Resolution> = mutableMapOf()
            get() = if (isDisposed) throw PublisherPropertiesDisposedException() else field
        val lastSentEnhancedLocations: MutableMap<String, Location> = mutableMapOf()
            get() = if (isDisposed) throw PublisherPropertiesDisposedException() else field
        val lastSentRawLocations: MutableMap<String, Location> = mutableMapOf()
            get() = if (isDisposed) throw PublisherPropertiesDisposedException() else field
        val skippedEnhancedLocations: SkippedLocations = SkippedLocations()
            get() = if (isDisposed) throw PublisherPropertiesDisposedException() else field
        val skippedRawLocations: SkippedLocations = SkippedLocations()
            get() = if (isDisposed) throw PublisherPropertiesDisposedException() else field
        var estimatedArrivalTimeInMilliseconds: Long? = null
            get() = if (isDisposed) throw PublisherPropertiesDisposedException() else field
        var lastPublisherLocation: Location? = null
            get() = if (isDisposed) throw PublisherPropertiesDisposedException() else field
        var currentDestination: Destination? = null
            get() = if (isDisposed) throw PublisherPropertiesDisposedException() else field
        val subscribers: MutableMap<String, MutableSet<Subscriber>> = mutableMapOf()
            get() = if (isDisposed) throw PublisherPropertiesDisposedException() else field
        val requests: MutableMap<String, MutableMap<Subscriber, Resolution>> = mutableMapOf()
            get() = if (isDisposed) throw PublisherPropertiesDisposedException() else field
        var presenceData: PresenceData = PresenceData(ClientTypes.PUBLISHER, rawLocations = areRawLocationsEnabled)
            get() = if (isDisposed) throw PublisherPropertiesDisposedException() else field
        var active: Trackable? = null
            get() = if (isDisposed) throw PublisherPropertiesDisposedException() else field
            set(value) {
                this@DefaultCorePublisher.active = value
                field = value
            }
        var routingProfile: RoutingProfile = routingProfile
            get() = if (isDisposed) throw PublisherPropertiesDisposedException() else field
            set(value) {
                this@DefaultCorePublisher.routingProfile = value
                field = value
            }
        val rawLocationChangedCommands: MutableList<(Properties) -> Unit> = mutableListOf()
            get() = if (isDisposed) throw PublisherPropertiesDisposedException() else field
        val enhancedLocationsPublishingState: LocationsPublishingState<EnhancedLocationChangedEvent> =
            LocationsPublishingState()
            get() = if (isDisposed) throw PublisherPropertiesDisposedException() else field
        val rawLocationsPublishingState: LocationsPublishingState<RawLocationChangedEvent> = LocationsPublishingState()
            get() = if (isDisposed) throw PublisherPropertiesDisposedException() else field
        val duplicateTrackableGuard: DuplicateTrackableGuard = DuplicateTrackableGuard()
            get() = if (isDisposed) throw PublisherPropertiesDisposedException() else field
        val trackableRemovalGuard: TrackableRemovalGuard = TrackableRemovalGuard()
            get() = if (isDisposed) throw PublisherPropertiesDisposedException() else field

        fun dispose() {
            trackables.clear()
            trackableStates.clear()
            trackableStateFlows.clear()
            lastChannelConnectionStateChanges.clear()
            resolutions.clear()
            lastSentEnhancedLocations.clear()
            lastSentRawLocations.clear()
            skippedEnhancedLocations.clearAll()
            skippedRawLocations.clearAll()
            estimatedArrivalTimeInMilliseconds = null
            active = null
            lastPublisherLocation = null
            currentDestination = null
            subscribers.clear()
            requests.clear()
            rawLocationChangedCommands.clear()
            enhancedLocationsPublishingState.clearAll()
            rawLocationsPublishingState.clearAll()
            duplicateTrackableGuard.clearAll()
            trackableRemovalGuard.clearAll()
            isDisposed = true
        }
    }
}<|MERGE_RESOLUTION|>--- conflicted
+++ resolved
@@ -18,8 +18,6 @@
 import com.ably.tracking.common.createSingleThreadDispatcher
 import com.ably.tracking.common.logging.w
 import com.ably.tracking.logging.LogHandler
-import com.ably.tracking.publisher.workerqueue.EventWorkerQueue
-import com.ably.tracking.publisher.workerqueue.workers.AddTrackableWorker
 import com.ably.tracking.publisher.guards.DuplicateTrackableGuard
 import com.ably.tracking.publisher.guards.TrackableRemovalGuard
 import kotlinx.coroutines.CoroutineScope
@@ -73,7 +71,7 @@
  */
 private val singleThreadDispatcher = createSingleThreadDispatcher()
 
-class DefaultCorePublisher
+private class DefaultCorePublisher
 @RequiresPermission(anyOf = [Manifest.permission.ACCESS_COARSE_LOCATION, Manifest.permission.ACCESS_FINE_LOCATION])
 constructor(
     private val ably: Ably,
@@ -139,23 +137,13 @@
         scope.launch { sendEventChannel.send(request) }
     }
 
-    @Suppress("UNCHECKED_CAST")
     @RequiresPermission(anyOf = [Manifest.permission.ACCESS_COARSE_LOCATION, Manifest.permission.ACCESS_FINE_LOCATION])
     private fun CoroutineScope.sequenceEventsQueue(
         receiveEventChannel: ReceiveChannel<Event>,
         routingProfile: RoutingProfile
     ) {
         launch {
-<<<<<<< HEAD
-            // state
-            val state = State(routingProfile, policy.resolve(emptySet()), areRawLocationsEnabled)
-            val workerQueue = EventWorkerQueue(this@DefaultCorePublisher, state)
-            launch {
-                workerQueue.executeWork()
-            }
-=======
             val properties = Properties(routingProfile, policy.resolve(emptySet()), areRawLocationsEnabled)
->>>>>>> 15053b53
 
             // processing
             for (event in receiveEventChannel) {
@@ -164,8 +152,8 @@
                     if (event is Request<*>) {
                         // when the event is a request then call its handler
                         when (event) {
-                            is StopEvent -> event.callbackFunction(Result.success(Unit))
-                            else -> event.callbackFunction(Result.failure(PublisherStoppedException()))
+                            is StopEvent -> event.handler(Result.success(Unit))
+                            else -> event.handler(Result.failure(PublisherStoppedException()))
                         }
                         continue
                     } else if (event is AdhocEvent) {
@@ -212,9 +200,9 @@
                         request(
                             AddTrackableEvent(event.trackable) { result ->
                                 if (result.isSuccess) {
-                                    request(SetActiveTrackableEvent(event.trackable) { event.callbackFunction(result) })
+                                    request(SetActiveTrackableEvent(event.trackable) { event.handler(result) })
                                 } else {
-                                    event.callbackFunction(result)
+                                    event.handler(result)
                                 }
                             }
                         )
@@ -227,21 +215,9 @@
                                 setDestination(it, properties)
                             }
                         }
-                        event.callbackFunction(Result.success(Unit))
+                        event.handler(Result.success(Unit))
                     }
                     is AddTrackableEvent -> {
-<<<<<<< HEAD
-
-                        workerQueue.enqueue(
-                            AddTrackableWorker(event.trackable, event.callbackFunction, ably)
-                        )
-                    }
-                    is AddTrackableFailedEvent -> {
-                        val failureResult = Result.failure<AddTrackableResult>(event.exception)
-                        event.callbackFunction(failureResult)
-                        state.duplicateTrackableGuard.finishAddingTrackable(event.trackable, failureResult)
-                        state.trackableRemovalGuard.removeMarked(event.trackable, Result.success(true))
-=======
                         when {
                             properties.duplicateTrackableGuard.isCurrentlyAddingTrackable(event.trackable) -> {
                                 properties.duplicateTrackableGuard.saveDuplicateAddHandler(
@@ -274,7 +250,6 @@
                         event.handler(failureResult)
                         properties.duplicateTrackableGuard.finishAddingTrackable(event.trackable, failureResult)
                         properties.trackableRemovalGuard.removeMarked(event.trackable, Result.success(true))
->>>>>>> 15053b53
                     }
                     is PresenceMessageEvent -> {
                         when (event.presenceMessage.action) {
@@ -314,13 +289,8 @@
                                 Result.failure(event.result.exceptionOrNull()!!)
                             )
                         }
-<<<<<<< HEAD
-                        event.callbackFunction(Result.failure(RemoveTrackableRequestedException()))
-                        state.duplicateTrackableGuard.finishAddingTrackable(
-=======
                         event.handler(Result.failure(RemoveTrackableRequestedException()))
                         properties.duplicateTrackableGuard.finishAddingTrackable(
->>>>>>> 15053b53
                             event.trackable,
                             Result.failure(RemoveTrackableRequestedException())
                         )
@@ -328,13 +298,8 @@
                     is ConnectionForTrackableCreatedEvent -> {
                         if (properties.trackableRemovalGuard.isMarkedForRemoval(event.trackable)) {
                             // Leave Ably channel.
-<<<<<<< HEAD
-                            ably.disconnect(event.trackable.id, state.presenceData) { result ->
-                                request(TrackableRemovalRequestedEvent(event.trackable, event.callbackFunction, result))
-=======
                             ably.disconnect(event.trackable.id, properties.presenceData) { result ->
                                 request(TrackableRemovalRequestedEvent(event.trackable, event.handler, result))
->>>>>>> 15053b53
                             }
                             continue
                         }
@@ -344,36 +309,19 @@
                             callback = { result ->
                                 try {
                                     result.getOrThrow()
-                                    request(ConnectionForTrackableReadyEvent(event.trackable, event.callbackFunction))
+                                    request(ConnectionForTrackableReadyEvent(event.trackable, event.handler))
                                 } catch (exception: ConnectionException) {
-<<<<<<< HEAD
-                                    ably.disconnect(event.trackable.id, state.presenceData) {
-                                        request(
-                                            AddTrackableFailedEvent(
-                                                event.trackable,
-                                                event.callbackFunction,
-                                                exception
-                                            )
-                                        )
-=======
                                     ably.disconnect(event.trackable.id, properties.presenceData) {
                                         request(AddTrackableFailedEvent(event.trackable, event.handler, exception))
->>>>>>> 15053b53
                                     }
                                 }
                             }
                         )
                     }
                     is ConnectionForTrackableReadyEvent -> {
-<<<<<<< HEAD
-                        if (state.trackableRemovalGuard.isMarkedForRemoval(event.trackable)) {
-                            ably.disconnect(event.trackable.id, state.presenceData) { result ->
-                                request(TrackableRemovalRequestedEvent(event.trackable, event.callbackFunction, result))
-=======
                         if (properties.trackableRemovalGuard.isMarkedForRemoval(event.trackable)) {
                             ably.disconnect(event.trackable.id, properties.presenceData) { result ->
                                 request(TrackableRemovalRequestedEvent(event.trackable, event.handler, result))
->>>>>>> 15053b53
                             }
                             continue
                         }
@@ -395,13 +343,8 @@
                         trackableStateFlows = properties.trackableStateFlows
                         properties.trackableStates[event.trackable.id] = trackableState
                         val successResult = Result.success(trackableStateFlow.asStateFlow())
-<<<<<<< HEAD
-                        event.callbackFunction(successResult)
-                        state.duplicateTrackableGuard.finishAddingTrackable(event.trackable, successResult)
-=======
                         event.handler(successResult)
                         properties.duplicateTrackableGuard.finishAddingTrackable(event.trackable, successResult)
->>>>>>> 15053b53
                     }
                     is ChangeLocationEngineResolutionEvent -> {
                         properties.locationEngineResolution = policy.resolve(properties.resolutions.values.toSet())
@@ -415,26 +358,21 @@
                                     request(
                                         DisconnectSuccessEvent(event.trackable) {
                                             if (it.isSuccess) {
-                                                event.callbackFunction(Result.success(true))
+                                                event.handler(Result.success(true))
                                             } else {
-                                                event.callbackFunction(Result.failure(it.exceptionOrNull()!!))
+                                                event.handler(Result.failure(it.exceptionOrNull()!!))
                                             }
                                         }
                                     )
                                 } else {
-                                    event.callbackFunction(Result.failure(result.exceptionOrNull()!!))
+                                    event.handler(Result.failure(result.exceptionOrNull()!!))
                                 }
                             }
-<<<<<<< HEAD
-                        } else if (state.duplicateTrackableGuard.isCurrentlyAddingTrackable(event.trackable)) {
-                            state.trackableRemovalGuard.markForRemoval(event.trackable, event.callbackFunction)
-=======
                         } else if (properties.duplicateTrackableGuard.isCurrentlyAddingTrackable(event.trackable)) {
                             properties.trackableRemovalGuard.markForRemoval(event.trackable, event.handler)
->>>>>>> 15053b53
                         } else {
                             // notify with false to indicate that it was not removed
-                            event.callbackFunction(Result.success(false))
+                            event.handler(Result.success(false))
                         }
                     }
                     is DisconnectSuccessEvent -> {
@@ -465,13 +403,8 @@
                         if (properties.trackables.isEmpty() && properties.isTracking) {
                             stopLocationUpdates(properties)
                         }
-<<<<<<< HEAD
-                        state.lastChannelConnectionStateChanges.remove(event.trackable.id)
-                        event.callbackFunction(Result.success(Unit))
-=======
                         properties.lastChannelConnectionStateChanges.remove(event.trackable.id)
                         event.handler(Result.success(Unit))
->>>>>>> 15053b53
                     }
                     is RefreshResolutionPolicyEvent -> {
                         properties.trackables.forEach { resolveResolution(it, properties) }
@@ -485,19 +418,12 @@
                             stopLocationUpdates(properties)
                         }
                         try {
-<<<<<<< HEAD
-                            ably.close(state.presenceData)
-                            state.dispose()
-                            state.isStopped = true
-                            event.callbackFunction(Result.success(Unit))
-=======
                             ably.close(properties.presenceData)
                             properties.dispose()
                             properties.isStopped = true
                             event.handler(Result.success(Unit))
->>>>>>> 15053b53
                         } catch (exception: ConnectionException) {
-                            event.callbackFunction(Result.failure(exception))
+                            event.handler(Result.failure(exception))
                         }
                     }
                     is AblyConnectionStateChangeEvent -> {
@@ -886,11 +812,7 @@
         }
     }
 
-<<<<<<< HEAD
-    internal inner class State(
-=======
     private inner class Properties(
->>>>>>> 15053b53
         routingProfile: RoutingProfile,
         locationEngineResolution: Resolution,
         areRawLocationsEnabled: Boolean?,
