package com.ably.tracking.publisher

import android.annotation.SuppressLint
import android.app.Notification
import android.content.Context
import androidx.core.app.NotificationCompat
import androidx.test.platform.app.InstrumentationRegistry
import com.ably.tracking.Accuracy
import com.ably.tracking.Location
import com.ably.tracking.Resolution
import com.ably.tracking.TrackableState
import com.ably.tracking.common.AblySdkFactory
import com.ably.tracking.common.DefaultAbly
import com.ably.tracking.common.DefaultAblySdkChannelStateListener
import com.ably.tracking.common.DefaultAblySdkRealtime
import com.ably.tracking.common.EventNames
import com.ably.tracking.common.message.LocationGeometry
import com.ably.tracking.common.message.LocationMessage
import com.ably.tracking.common.message.LocationProperties
import com.ably.tracking.common.message.getLocationMessages
import com.ably.tracking.common.message.synopsis
import com.ably.tracking.common.message.toTracking
import com.ably.tracking.connection.Authentication
import com.ably.tracking.connection.ConnectionConfiguration
import com.ably.tracking.logging.LogHandler
import com.ably.tracking.logging.LogLevel
import com.ably.tracking.test.android.common.AttachUnresponsive
import com.ably.tracking.test.android.common.BooleanExpectation
import com.ably.tracking.test.android.common.DetachUnresponsive
import com.ably.tracking.test.android.common.DisconnectAndSuspend
import com.ably.tracking.test.android.common.DisconnectWithFailedResume
import com.ably.tracking.test.android.common.EnterFailedWithNonfatalNack
import com.ably.tracking.test.android.common.EnterUnresponsive
import com.ably.tracking.test.android.common.FaultSimulation
import com.ably.tracking.test.android.common.FaultSimulationStage
import com.ably.tracking.test.android.common.NOTIFICATION_CHANNEL_ID
import com.ably.tracking.test.android.common.NullApplicationLayerFault
import com.ably.tracking.test.android.common.NullTransportFault
import com.ably.tracking.test.android.common.ReenterOnResumeFailed
import com.ably.tracking.test.android.common.TcpConnectionRefused
import com.ably.tracking.test.android.common.TcpConnectionUnresponsive
import com.ably.tracking.test.android.common.TrackableStateReceiver
import com.ably.tracking.test.android.common.UpdateFailedWithNonfatalNack
import com.ably.tracking.test.android.common.createNotificationChannel
import com.ably.tracking.test.android.common.testLogD
import com.google.gson.Gson
import io.ably.lib.realtime.AblyRealtime
import io.ably.lib.realtime.CompletionListener
import io.ably.lib.types.ClientOptions
import io.ably.lib.types.ErrorInfo
import io.ably.lib.types.Message
import io.ably.lib.util.Log
import kotlinx.coroutines.CoroutineScope
import kotlinx.coroutines.Dispatchers
import kotlinx.coroutines.Job
import kotlinx.coroutines.cancel
import kotlinx.coroutines.cancelAndJoin
import kotlinx.coroutines.flow.Flow
import kotlinx.coroutines.flow.MutableSharedFlow
import kotlinx.coroutines.flow.StateFlow
import kotlinx.coroutines.flow.launchIn
import kotlinx.coroutines.flow.onEach
import kotlinx.coroutines.launch
import kotlinx.coroutines.runBlocking
import org.junit.After
import org.junit.Assert
import org.junit.Assume
import org.junit.Before
import org.junit.Test
import org.junit.runner.RunWith
import org.junit.runners.Parameterized
import java.util.Date
import java.util.UUID

private const val MAPBOX_ACCESS_TOKEN = BuildConfig.MAPBOX_ACCESS_TOKEN

/**
 * Certain state transitions have very long timeouts in ably-java,
 * so we need the option of waiting ~2 minutes for certain state transitions to
 * happen in asset tracking.
 */
private const val DEFAULT_STATE_TRANSITION_TIMEOUT_SECONDS = 130L

@RunWith(Parameterized::class)
class NetworkConnectivityTests(private val testFault: FaultSimulation) {

    private var testResources: TestResources? = null

    companion object {
        @JvmStatic
        @Parameterized.Parameters(name = "{0}")
        fun data() = listOf(
            arrayOf(NullTransportFault(BuildConfig.ABLY_API_KEY)),
            arrayOf(NullApplicationLayerFault(BuildConfig.ABLY_API_KEY)),
            arrayOf(TcpConnectionRefused(BuildConfig.ABLY_API_KEY)),
            arrayOf(TcpConnectionUnresponsive(BuildConfig.ABLY_API_KEY)),
            arrayOf(AttachUnresponsive(BuildConfig.ABLY_API_KEY)),
            arrayOf(DetachUnresponsive(BuildConfig.ABLY_API_KEY)),
            arrayOf(DisconnectWithFailedResume(BuildConfig.ABLY_API_KEY)),
            arrayOf(EnterFailedWithNonfatalNack(BuildConfig.ABLY_API_KEY)),
            arrayOf(UpdateFailedWithNonfatalNack(BuildConfig.ABLY_API_KEY)),
            arrayOf(DisconnectAndSuspend(BuildConfig.ABLY_API_KEY)),
            arrayOf(ReenterOnResumeFailed(BuildConfig.ABLY_API_KEY)),
            arrayOf(EnterUnresponsive(BuildConfig.ABLY_API_KEY)),
        )
    }

    @Before
    fun setUp() {
        Assume.assumeFalse(testFault.skipTest)

        testResources = TestResources.setUp(testFault)
        createNotificationChannel(testResources?.context!!)
    }

    @After
    fun tearDown() {
        testResources?.tearDown()
    }

    /**
     * Test that Publisher can handle the given fault occurring before a user
     * adds a new trackable, and moves Trackables to the expected state once
     * the fault has cleared.
     */
    @Test
    fun faultBeforeAddingTrackable() {
        val primaryTrackable = Trackable(UUID.randomUUID().toString())
        val secondaryTrackable = Trackable(UUID.randomUUID().toString())

        withResources { resources ->
            resources.fault.enable()

            // Add an active trackable while fault active
            waitForStateTransition(
                actionLabel = "attempt to add active Trackable while fault active",
                receiver = resources.fault.stateReceiverForStage(FaultSimulationStage.FaultActiveBeforeTracking)
            ) {
                resources.publisher.track(primaryTrackable).also {
                    resources.locationHelper.sendUpdate(100.0, 100.0)
                }
            }

            // Add a secondary (not active) trackable too
            waitForStateTransition(
                actionLabel = "add secondary (inactive) trackable",
                receiver = resources.fault.stateReceiverForStage(FaultSimulationStage.FaultActiveBeforeTracking)
            ) {
                resources.publisher.add(secondaryTrackable).also {
                    // apparently another location update is needed for this to go online
                    resources.locationHelper.sendUpdate(101.0, 101.0)
                }
            }

            // Remove that second trackable while fault still active
            runBlocking {
                Assert.assertTrue(resources.publisher.remove(secondaryTrackable))
            }

            // / Resolve the fault and ensure active trackable reaches intended state
            resources.fault.resolve()
            waitForStateTransition(
                actionLabel = "resolve fault and wait for updated state",
                receiver = resources.fault.stateReceiverForStage(FaultSimulationStage.FaultResolved)
            ) {
                resources.publisher.getTrackableState(primaryTrackable.id)!!
            }

            Assert.assertNull(
                resources.publisher.getTrackableState(secondaryTrackable.id)
            )
        }
    }

    /**
     * Tests that tracking of a Trackable recovers if a connectivity fault
     * occurs after a Trackable has been added and already reached the
     * Online state. Also adds a secondary trackable (non-active) before the fault
     * occurs, ensures this reaches the online state too, then attempts to remove it
     * during the fault.
     */
    @Test
    fun faultDuringTracking() {
        val primaryTrackable = Trackable(UUID.randomUUID().toString())
        val secondaryTrackable = Trackable(UUID.randomUUID().toString())

        withResources { resources ->
            // Add active trackable, wait for it to reach Online state
            waitForStateTransition(
                actionLabel = "add new active Trackable with working connectivity",
                receiver = TrackableStateReceiver.onlineWithoutFail(
                    "active trackable reaches online state"
                )
            ) {
                resources.publisher.track(primaryTrackable).also {
                    resources.locationHelper.sendUpdate(102.0, 102.0)
                }
            }

            // Add another (non-active) trackable and wait for it to be online
            waitForStateTransition(
                actionLabel = "add secondary (inactive) trackable",
                receiver = TrackableStateReceiver.onlineWithoutFail(
                    "secondary trackable reaches online state"
                )
            ) {
                resources.publisher.add(secondaryTrackable).also {
                    // apparently another location update is needed for this to go online
                    resources.locationHelper.sendUpdate(103.0, 103.0)
                }
            }

            // Enable the fault, wait for Trackable to move to expected state
            waitForStateTransition(
                actionLabel = "await active trackable state transition during fault",
                receiver = resources.fault.stateReceiverForStage(FaultSimulationStage.FaultActiveDuringTracking)
            ) {
                resources.fault.enable()
                resources.publisher.getTrackableState(primaryTrackable.id)!!
            }

            // Ensure secondary trackable is also now in expected fault state
            waitForStateTransition(
                actionLabel = "await secondary trackable state transition during fault",
                receiver = resources.fault.stateReceiverForStage(FaultSimulationStage.FaultActiveDuringTracking)
            ) {
                resources.publisher.getTrackableState(secondaryTrackable.id)!!
            }

            // Remove the secondary trackable while fault is active
            runBlocking {
                Assert.assertTrue(resources.publisher.remove(secondaryTrackable))
            }

            // Resolve the fault, wait for Trackable to move to expected state
            waitForStateTransition(
                actionLabel = "resolve fault and wait for transition",
                receiver = resources.fault.stateReceiverForStage(FaultSimulationStage.FaultResolved)
            ) {
                resources.fault.resolve()
                resources.publisher.getTrackableState(primaryTrackable.id)!!
            }

            // Ensure that the secondary Trackable is gone
            Assert.assertNull(
                resources.publisher.getTrackableState(secondaryTrackable.id)
            )
        }
    }

    /**
     * Performs the given async (suspending) operation in a runBlocking, attaching the
     * returned StateFlow<TrackableState> to the given receiver, then waits for expectations
     * to be delivered (or not) before cleaning up.
     */
    private fun waitForStateTransition(
        actionLabel: String,
        receiver: TrackableStateReceiver,
        asyncOp: suspend () -> StateFlow<TrackableState>
    ) {
        withResources { resources ->
            var job: Job? = null
            val completedExpectation = failOnException(actionLabel) {
                job = asyncOp().onEach(receiver::receive).launchIn(resources.scope)
            }

            completedExpectation.await()
            completedExpectation.assertSuccess()
            receiver.outcome.await(DEFAULT_STATE_TRANSITION_TIMEOUT_SECONDS)
            receiver.outcome.assertSuccess()
            runBlocking {
                job?.cancelAndJoin()
            }
        }
    }

    /**
     * Run the (suspending) async operation in a runBlocking and capture any exceptions that
     * occur. A BooleanExpectation is returned, which will be completed with success if asyncOp
     * completes without errors, or failed if an exception is thrown.
     */
    private fun failOnException(label: String, asyncOp: suspend () -> Unit): BooleanExpectation {
        val opCompleted = BooleanExpectation(label)
        runBlocking {
            try {
                asyncOp()
                testLogD("$label - success")
                opCompleted.fulfill(true)
            } catch (e: Exception) {
                testLogD("$label - failed - $e", e)
                opCompleted.fulfill(false)
            }
        }
        return opCompleted
    }

    /**
     * Checks that we have TestResources initialized and executes the test body
     */
    private fun withResources(testBody: (TestResources) -> Unit) {
        if (testResources == null) {
            Assert.fail("Test has not been initialized")
        } else {
            testResources!!.let(testBody)
        }
    }
}

/**
 * Common test resources required by all tests above, packaged into a utility
 * class to make setup and teardown consistent and prevent the need for excessive
 * null-checking in every test implementation
 */
class TestResources(
    val context: Context,
    val scope: CoroutineScope,
    val locationHelper: LocationHelper,
    val fault: FaultSimulation,
    val publisher: Publisher
) {
    companion object {
        /**
         * Initialize common test resources required for all tests
         */
        fun setUp(faultParam: FaultSimulation): TestResources {
            val context = InstrumentationRegistry.getInstrumentation().targetContext
            val scope = CoroutineScope(Dispatchers.Unconfined)
            val locationHelper = LocationHelper()
            val publisher = createPublisher(context, faultParam.proxy.clientOptions(), locationHelper.channelName)

            faultParam.proxy.start()

            return TestResources(
                context = context,
                scope = scope,
                locationHelper = locationHelper,
                fault = faultParam,
                publisher = publisher
            )
        }

        /**
         * Injects a pre-configured AblyRealtime instance to the Publisher by constructing it
         * and all dependencies by hand, side-stepping the builders, which block this.
         */
        @SuppressLint("MissingPermission")
        private fun createPublisher(
            context: Context,
            proxyClientOptions: ClientOptions,
            locationChannelName: String
        ): Publisher {
            val resolution = Resolution(Accuracy.BALANCED, 1000L, 0.0)
<<<<<<< HEAD
            val realtimeFactory = object : AblySdkRealtimeFactory {
                override fun create(clientOptions: ClientOptions) =
                    DefaultAblySdkRealtime(proxyClientOptions)
=======
            val ablySdkFactory = object : AblySdkFactory<DefaultAblySdkChannelStateListener> {
                override fun createRealtime(clientOptions: ClientOptions) = DefaultAblySdkRealtime(proxyClientOptions)

                override fun wrapChannelStateListener(underlyingListener: AblySdkFactory.UnderlyingChannelStateListener<DefaultAblySdkChannelStateListener>): DefaultAblySdkChannelStateListener {
                    return DefaultAblySdkChannelStateListener(underlyingListener)
                }
>>>>>>> 8a0dc46a
            }
            val connectionConfiguration = ConnectionConfiguration(
                Authentication.basic(
                    proxyClientOptions.clientId,
                    proxyClientOptions.key
                )
            )

            return DefaultPublisher(
                DefaultAbly(ablySdkFactory, connectionConfiguration, Logging.aatDebugLogger),
                DefaultMapbox(
                    context,
                    MapConfiguration(MAPBOX_ACCESS_TOKEN),
                    connectionConfiguration,
                    LocationSourceFlow(createAblyLocationSource(locationChannelName)),
                    logHandler = Logging.aatDebugLogger,
                    object : PublisherNotificationProvider {
                        override fun getNotification(): Notification =
                            NotificationCompat.Builder(context, NOTIFICATION_CHANNEL_ID)
                                .setContentTitle("TEST")
                                .setContentText("Test")
                                .setSmallIcon(R.drawable.aat_logo)
                                .build()
                    },
                    notificationId = 12345,
                    rawHistoryCallback = null,
                    resolution,
                    VehicleProfile.BICYCLE
                ),
                resolutionPolicyFactory = DefaultResolutionPolicyFactory(resolution, context),
                routingProfile = RoutingProfile.CYCLING,
                logHandler = Logging.aatDebugLogger,
                areRawLocationsEnabled = true,
                sendResolutionEnabled = true,
                constantLocationEngineResolution = resolution
            )
        }

        private fun createAblyLocationSource(channelName: String): Flow<Location> {
            val ably = AblyRealtime(LOCATION_SOURCE_OPTS)
            val simulationChannel = ably.channels.get(channelName)
            val flow = MutableSharedFlow<Location>()
            val scope = CoroutineScope(Dispatchers.IO)
            val gson = Gson()

            ably.connection.on { testLogD("Ably connection state change: $it") }
            simulationChannel.on { testLogD("Ably channel state change: $it") }

            simulationChannel.subscribe(EventNames.ENHANCED) { message ->
                testLogD("Ably channel message: $message")
                message.getLocationMessages(gson).forEach {
                    testLogD("Received enhanced location: ${it.synopsis()}")
                    val loc = it.toTracking()

                    // TODO do we need to overwrite loc.time here?
                    // previously, for Android Location, we had:
                    //   loc.elapsedRealtimeNanos = SystemClock.elapsedRealtimeNanos()

                    scope.launch {
                        flow.emit(loc)
                    }
                }
            }

            return flow
        }
    }

    fun tearDown() {
        scope.cancel()
        val stopExpectation = shutdownPublisher(publisher)
        stopExpectation.assertSuccess()
        locationHelper.close()
        fault.proxy.stop()
    }

    /**
     * Shutdown the given publisher and wait for confirmation, or a timeout.
     * Returns a BooleanExpectation, which can be used to check for successful
     * shutdown of the publisher
     */
    private fun shutdownPublisher(publisher: Publisher): BooleanExpectation {
        val stopExpectation = BooleanExpectation("stop response")
        runBlocking {
            try {
                publisher.stop()
                testLogD("stop success")
                stopExpectation.fulfill(true)
            } catch (e: Exception) {
                testLogD("stop failed")
                stopExpectation.fulfill(true)
            }
        }
        stopExpectation.await()
        return stopExpectation
    }
}

/**
 * Redirect Ably and AAT logging to Log.d
 */
object Logging {
    val aatDebugLogger = object : LogHandler {
        override fun logMessage(level: LogLevel, message: String, throwable: Throwable?) {
            if (throwable != null) {
                testLogD("$message $throwable")
            } else {
                testLogD(message)
            }
        }
    }

    val ablyJavaDebugLogger = Log.LogHandler { _, _, msg, tr ->
        aatDebugLogger.logMessage(LogLevel.DEBUG, msg!!, tr)
    }
}

/**
 * ClientOptions that will *not* go through a proxy, used to inject location data.
 */
private val LOCATION_SOURCE_OPTS = ClientOptions().apply {
    this.clientId = "IntegTests_NoProxy"
    this.key = BuildConfig.ABLY_API_KEY
    this.logHandler = Logging.ablyJavaDebugLogger
}

/**
 * Helper class to publish basic location updates through a known Ably channel name
 */
class LocationHelper {
    private val opts = LOCATION_SOURCE_OPTS
    private val ably = AblyRealtime(opts)

    val channelName = "testLocations"
    private val channel = ably.channels.get(channelName)

    private val gson = Gson()

    /**
     * Send a location update message on trackable channel and wait for confirmation
     * of publish completing successfully. Will fail the test if publishing fails.
     */
    fun sendUpdate(lat: Double, long: Double) {
        val geoJson = LocationMessage(
            type = "Feature",
            geometry = LocationGeometry(
                type = "Point",
                coordinates = listOf(lat, long, 0.0)
            ),
            properties = LocationProperties(
                accuracyHorizontal = 5.0f,
                bearing = 0.0f,
                speed = 5.0f,
                time = Date().time.toDouble() / 1000
            )
        )

        val ablyMessage = Message(EventNames.ENHANCED, gson.toJson(arrayOf((geoJson))))
        val publishExpectation = BooleanExpectation("publishing Ably location update")
        channel.publish(
            ablyMessage,
            object : CompletionListener {
                override fun onSuccess() {
                    testLogD("Location publish success")
                    publishExpectation.fulfill(true)
                }

                override fun onError(err: ErrorInfo?) {
                    testLogD("Location publish failed: ${err?.code} - ${err?.message}")
                    publishExpectation.fulfill(false)
                }
            }
        )

        publishExpectation.await()
        publishExpectation.assertSuccess()
    }

    /**
     * Close Ably connection
     */
    fun close() {
        ably.close()
    }
}<|MERGE_RESOLUTION|>--- conflicted
+++ resolved
@@ -350,18 +350,13 @@
             locationChannelName: String
         ): Publisher {
             val resolution = Resolution(Accuracy.BALANCED, 1000L, 0.0)
-<<<<<<< HEAD
-            val realtimeFactory = object : AblySdkRealtimeFactory {
-                override fun create(clientOptions: ClientOptions) =
-                    DefaultAblySdkRealtime(proxyClientOptions)
-=======
             val ablySdkFactory = object : AblySdkFactory<DefaultAblySdkChannelStateListener> {
                 override fun createRealtime(clientOptions: ClientOptions) = DefaultAblySdkRealtime(proxyClientOptions)
 
-                override fun wrapChannelStateListener(underlyingListener: AblySdkFactory.UnderlyingChannelStateListener<DefaultAblySdkChannelStateListener>): DefaultAblySdkChannelStateListener {
-                    return DefaultAblySdkChannelStateListener(underlyingListener)
-                }
->>>>>>> 8a0dc46a
+                override fun wrapChannelStateListener(
+                    underlyingListener: AblySdkFactory.UnderlyingChannelStateListener<DefaultAblySdkChannelStateListener>
+                ) = DefaultAblySdkChannelStateListener(underlyingListener)
+
             }
             val connectionConfiguration = ConnectionConfiguration(
                 Authentication.basic(
