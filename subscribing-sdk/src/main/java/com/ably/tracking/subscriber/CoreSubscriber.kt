--- conflicted
+++ resolved
@@ -102,8 +102,8 @@
                     if (event is Request<*>) {
                         // when the event is a request then call its handler
                         when (event) {
-                            is StopEvent -> event.callbackFunction(Result.success(Unit))
-                            else -> event.callbackFunction(Result.failure(SubscriberStoppedException()))
+                            is StopEvent -> event.handler(Result.success(Unit))
+                            else -> event.handler(Result.failure(SubscriberStoppedException()))
                         }
                         continue
                     } else if (event is AdhocEvent) {
@@ -116,9 +116,9 @@
                         updateTrackableState(properties)
                         ably.connect(trackableId, properties.presenceData, useRewind = true, willSubscribe = true) {
                             if (it.isSuccess) {
-                                request(ConnectionCreatedEvent(event.callbackFunction))
+                                request(ConnectionCreatedEvent(event.handler))
                             } else {
-                                event.callbackFunction(it)
+                                event.handler(it)
                             }
                         }
                     }
@@ -128,15 +128,10 @@
                             listener = { enqueue(PresenceMessageEvent(it)) },
                             callback = { subscribeResult ->
                                 if (subscribeResult.isSuccess) {
-                                    request(ConnectionReadyEvent(event.callbackFunction))
+                                    request(ConnectionReadyEvent(event.handler))
                                 } else {
-<<<<<<< HEAD
-                                    ably.disconnect(trackableId, state.presenceData) {
-                                        event.callbackFunction(subscribeResult)
-=======
                                     ably.disconnect(trackableId, properties.presenceData) {
                                         event.handler(subscribeResult)
->>>>>>> 15053b53
                                     }
                                 }
                             }
@@ -147,7 +142,7 @@
                         subscribeForEnhancedEvents()
                         subscribeForRawEvents()
                         subscribeForResolutionEvents()
-                        event.callbackFunction(Result.success(Unit))
+                        event.handler(Result.success(Unit))
                     }
                     is PresenceMessageEvent -> {
                         when (event.presenceMessage.action) {
@@ -167,15 +162,9 @@
                         }
                     }
                     is ChangeResolutionEvent -> {
-<<<<<<< HEAD
-                        state.presenceData = state.presenceData.copy(resolution = event.resolution)
-                        ably.updatePresenceData(trackableId, state.presenceData) {
-                            event.callbackFunction(it)
-=======
                         properties.presenceData = properties.presenceData.copy(resolution = event.resolution)
                         ably.updatePresenceData(trackableId, properties.presenceData) {
                             event.handler(it)
->>>>>>> 15053b53
                         }
                     }
                     is StopEvent -> {
@@ -183,9 +172,9 @@
                             ably.close(properties.presenceData)
                             properties.isStopped = true
                             notifyAssetIsOffline()
-                            event.callbackFunction(Result.success(Unit))
+                            event.handler(Result.success(Unit))
                         } catch (exception: ConnectionException) {
-                            event.callbackFunction(Result.failure(exception))
+                            event.handler(Result.failure(exception))
                         }
                     }
                     is AblyConnectionStateChangeEvent -> {
