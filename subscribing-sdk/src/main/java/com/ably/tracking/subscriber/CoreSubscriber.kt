--- conflicted
+++ resolved
@@ -147,17 +147,11 @@
      * Called when the connection is stopped as part of subscriber shutdown.
      */
     override fun notifyAssetIsOffline() {
-<<<<<<< HEAD
         // This method goes around normal properties update flow because all workers
         // enqueued after changing properties.isStopped to true
         // will be skipped inside WorkerQueue.
-=======
-        // TODO what is this method achieving, why is it not in normal flow?
-        // Perhaps related to: https://github.com/ably/ably-asset-tracking-android/issues/802
+        eventFlows.emit(TrackableState.Offline())
         eventFlows.emitPublisherPresenceUnknown()
->>>>>>> 5e91402f
-        eventFlows.emit(TrackableState.Offline())
-        eventFlows.emitPublisherPresence(false)
     }
 }
 
