package com.ably.tracking.subscriber

import com.ably.tracking.ConnectionException
import com.ably.tracking.LocationUpdate
import com.ably.tracking.Resolution
import com.ably.tracking.TrackableState
import com.ably.tracking.common.Ably
import com.ably.tracking.common.ClientTypes
import com.ably.tracking.common.ConnectionState
import com.ably.tracking.common.ConnectionStateChange
import com.ably.tracking.common.PresenceAction
import com.ably.tracking.common.PresenceData
import com.ably.tracking.common.createSingleThreadDispatcher
import kotlinx.coroutines.CoroutineScope
import kotlinx.coroutines.SupervisorJob
import kotlinx.coroutines.channels.Channel
import kotlinx.coroutines.channels.ReceiveChannel
import kotlinx.coroutines.channels.SendChannel
import kotlinx.coroutines.coroutineScope
import kotlinx.coroutines.flow.MutableSharedFlow
import kotlinx.coroutines.flow.MutableStateFlow
import kotlinx.coroutines.flow.SharedFlow
import kotlinx.coroutines.flow.StateFlow
import kotlinx.coroutines.flow.asSharedFlow
import kotlinx.coroutines.flow.asStateFlow
import kotlinx.coroutines.launch

internal interface CoreSubscriber {
    fun enqueue(event: AdhocEvent)
    fun request(request: Request<*>)
    val enhancedLocations: SharedFlow<LocationUpdate>
    val rawLocations: SharedFlow<LocationUpdate>
    val trackableStates: StateFlow<TrackableState>
    val resolutions: SharedFlow<Resolution>
    val nextLocationUpdateIntervals: SharedFlow<Long>
}

internal fun createCoreSubscriber(
    ably: Ably,
    initialResolution: Resolution? = null,
    trackableId: String,
): CoreSubscriber {
    return DefaultCoreSubscriber(ably, initialResolution, trackableId)
}

/**
 * This is a private static single thread dispatcher that will be used for all the [Subscriber] instances.
 */
private val singleThreadDispatcher = createSingleThreadDispatcher()

private class DefaultCoreSubscriber(
    private val ably: Ably,
    private val initialResolution: Resolution?,
    private val trackableId: String,
) :
    CoreSubscriber {
    private val scope = CoroutineScope(singleThreadDispatcher + SupervisorJob())
    private val sendEventChannel: SendChannel<Event>
    private val _trackableStates: MutableStateFlow<TrackableState> = MutableStateFlow(TrackableState.Offline())
    private val _enhancedLocations: MutableSharedFlow<LocationUpdate> = MutableSharedFlow(replay = 1)
    private val _rawLocations: MutableSharedFlow<LocationUpdate> = MutableSharedFlow(replay = 1)
    private val _resolutions: MutableSharedFlow<Resolution> = MutableSharedFlow(replay = 1)
    private val _nextLocationUpdateIntervals: MutableSharedFlow<Long> = MutableSharedFlow(replay = 1)

    override val enhancedLocations: SharedFlow<LocationUpdate>
        get() = _enhancedLocations.asSharedFlow()

    override val rawLocations: SharedFlow<LocationUpdate>
        get() = _rawLocations.asSharedFlow()

    override val trackableStates: StateFlow<TrackableState>
        get() = _trackableStates.asStateFlow()

    override val resolutions: SharedFlow<Resolution>
        get() = _resolutions.asSharedFlow()

    override val nextLocationUpdateIntervals: SharedFlow<Long>
        get() = _nextLocationUpdateIntervals.asSharedFlow()

    init {
        val channel = Channel<Event>()
        sendEventChannel = channel
        scope.launch {
            coroutineScope {
                sequenceEventsQueue(channel)
            }
        }
        ably.subscribeForAblyStateChange { enqueue(AblyConnectionStateChangeEvent(it)) }
    }

    override fun enqueue(event: AdhocEvent) {
        scope.launch { sendEventChannel.send(event) }
    }

    override fun request(request: Request<*>) {
        scope.launch { sendEventChannel.send(request) }
    }

    private fun CoroutineScope.sequenceEventsQueue(receiveEventChannel: ReceiveChannel<Event>) {
        launch {
            val properties = Properties()

            // processing
            for (event in receiveEventChannel) {
                // handle events after the subscriber is stopped
                if (properties.isStopped) {
                    if (event is Request<*>) {
                        // when the event is a request then call its handler
                        when (event) {
                            is StopEvent -> event.callbackFunction(Result.success(Unit))
                            else -> event.callbackFunction(Result.failure(SubscriberStoppedException()))
                        }
                        continue
                    } else if (event is AdhocEvent) {
                        // when the event is an adhoc event then just ignore it
                        continue
                    }
                }
                when (event) {
                    is StartEvent -> {
                        updateTrackableState(properties)
                        ably.connect(trackableId, properties.presenceData, useRewind = true, willSubscribe = true) {
                            if (it.isSuccess) {
                                request(ConnectionCreatedEvent(event.callbackFunction))
                            } else {
                                event.callbackFunction(it)
                            }
                        }
                    }
                    is ConnectionCreatedEvent -> {
                        ably.subscribeForPresenceMessages(
                            trackableId = trackableId,
                            listener = { enqueue(PresenceMessageEvent(it)) },
                            callback = { subscribeResult ->
                                if (subscribeResult.isSuccess) {
                                    request(ConnectionReadyEvent(event.callbackFunction))
                                } else {
                                    ably.disconnect(trackableId, properties.presenceData) {
                                        event.callbackFunction(subscribeResult)
                                    }
                                }
                            }
                        )
                    }
                    is ConnectionReadyEvent -> {
                        subscribeForChannelState()
                        subscribeForEnhancedEvents()
                        subscribeForRawEvents()
<<<<<<< HEAD
                        subscribeForResolutionEvents()
                        event.callbackFunction(Result.success(Unit))
=======
                        event.handler(Result.success(Unit))
>>>>>>> 295d9ad4
                    }
                    is PresenceMessageEvent -> {
                        when (event.presenceMessage.action) {
                            PresenceAction.PRESENT_OR_ENTER -> {
                                if (event.presenceMessage.data.type == ClientTypes.PUBLISHER) {
                                    properties.isPublisherOnline = true
                                    updateTrackableState(properties)
                                    updatePublisherResolutionInformation(event.presenceMessage.data)
                                }
                            }
                            PresenceAction.LEAVE_OR_ABSENT -> {
                                if (event.presenceMessage.data.type == ClientTypes.PUBLISHER) {
                                    properties.isPublisherOnline = false
                                    updateTrackableState(properties)
                                }
                            }
                            PresenceAction.UPDATE -> {
                                if (event.presenceMessage.data.type == ClientTypes.PUBLISHER) {
                                    updatePublisherResolutionInformation(event.presenceMessage.data)
                                }
                            }
                        }
                    }
                    is ChangeResolutionEvent -> {
                        properties.presenceData = properties.presenceData.copy(resolution = event.resolution)
                        ably.updatePresenceData(trackableId, properties.presenceData) {
                            event.callbackFunction(it)
                        }
                    }
                    is StopEvent -> {
                        try {
                            ably.close(properties.presenceData)
                            properties.isStopped = true
                            notifyAssetIsOffline()
                            event.callbackFunction(Result.success(Unit))
                        } catch (exception: ConnectionException) {
                            event.callbackFunction(Result.failure(exception))
                        }
                    }
                    is AblyConnectionStateChangeEvent -> {
                        properties.lastConnectionStateChange = event.connectionStateChange
                        updateTrackableState(properties)
                    }
                    is ChannelConnectionStateChangeEvent -> {
                        properties.lastChannelConnectionStateChange = event.connectionStateChange
                        updateTrackableState(properties)
                    }
                }
            }
        }
    }

    private fun updateTrackableState(properties: Properties) {
        val newTrackableState = when (properties.lastConnectionStateChange.state) {
            ConnectionState.ONLINE -> {
                when (properties.lastChannelConnectionStateChange.state) {
                    ConnectionState.ONLINE -> if (properties.isPublisherOnline) TrackableState.Online else TrackableState.Offline()
                    ConnectionState.OFFLINE -> TrackableState.Offline()
                    ConnectionState.FAILED -> TrackableState.Failed(properties.lastChannelConnectionStateChange.errorInformation!!) // are we sure error information will always be present?
                }
            }
            ConnectionState.OFFLINE -> TrackableState.Offline()
            ConnectionState.FAILED -> TrackableState.Failed(properties.lastConnectionStateChange.errorInformation!!) // are we sure error information will always be present?
        }
        if (newTrackableState != properties.trackableState) {
            properties.trackableState = newTrackableState
            scope.launch { _trackableStates.emit(newTrackableState) }
        }
    }

    private fun subscribeForChannelState() {
        ably.subscribeForChannelStateChange(trackableId) {
            enqueue(ChannelConnectionStateChangeEvent(it))
        }
    }

    private fun subscribeForEnhancedEvents() {
        ably.subscribeForEnhancedEvents(trackableId) {
            scope.launch { _enhancedLocations.emit(it) }
        }
    }

    private fun subscribeForRawEvents() {
        ably.subscribeForRawEvents(trackableId) {
            scope.launch { _rawLocations.emit(it) }
        }
    }

    private fun updatePublisherResolutionInformation(presenceData: PresenceData) {
        presenceData.resolution?.let { publisherResolution ->
            scope.launch { _resolutions.emit(publisherResolution) }
            scope.launch { _nextLocationUpdateIntervals.emit(publisherResolution.desiredInterval) }
        }
    }

    private fun notifyAssetIsOffline() {
        scope.launch { _trackableStates.emit(TrackableState.Offline()) }
    }

    private inner class Properties(
        var isStopped: Boolean = false,
        var isPublisherOnline: Boolean = false,
        var trackableState: TrackableState = TrackableState.Offline(),
        var lastConnectionStateChange: ConnectionStateChange = ConnectionStateChange(
            ConnectionState.OFFLINE, null
        ),
        var lastChannelConnectionStateChange: ConnectionStateChange = ConnectionStateChange(
            ConnectionState.OFFLINE, null
        ),
        var presenceData: PresenceData = PresenceData(ClientTypes.SUBSCRIBER, initialResolution)
    )
}<|MERGE_RESOLUTION|>--- conflicted
+++ resolved
@@ -146,12 +146,7 @@
                         subscribeForChannelState()
                         subscribeForEnhancedEvents()
                         subscribeForRawEvents()
-<<<<<<< HEAD
-                        subscribeForResolutionEvents()
                         event.callbackFunction(Result.success(Unit))
-=======
-                        event.handler(Result.success(Unit))
->>>>>>> 295d9ad4
                     }
                     is PresenceMessageEvent -> {
                         when (event.presenceMessage.action) {
