package com.ably.tracking.subscriber.workerqueue.workers

import com.ably.tracking.Accuracy
import com.ably.tracking.Resolution
import com.ably.tracking.common.Ably
import com.ably.tracking.common.ClientTypes
import com.ably.tracking.common.PresenceAction
import com.ably.tracking.common.PresenceData
import com.ably.tracking.common.PresenceMessage
import com.ably.tracking.subscriber.SubscriberProperties
import com.ably.tracking.subscriber.workerqueue.WorkerSpecification
import com.ably.tracking.test.common.mockGetCurrentPresenceError
import com.ably.tracking.test.common.mockGetCurrentPresenceSuccess
import com.ably.tracking.test.common.mockSubscribeToPresenceError
import com.ably.tracking.test.common.mockSubscribeToPresenceSuccess
import io.mockk.CapturingSlot
import io.mockk.mockk
import io.mockk.slot
import kotlinx.coroutines.ExperimentalCoroutinesApi
import kotlinx.coroutines.test.runTest
import org.junit.Assert
import org.junit.Test

@ExperimentalCoroutinesApi
internal class SubscribeForPresenceMessagesWorkerTest {

    private val ably: Ably = mockk()
    private val trackableId = "123123"
    private val subscribeForPresenceMessagesWorker =
        SubscribeForPresenceMessagesWorker(ably, trackableId)

    private val asyncWorks = mutableListOf<suspend () -> Unit>()
    private val postedWorks = mutableListOf<WorkerSpecification>()

    @Test
    fun `should post update presence work when presence listener is called`() = runTest {
        // given
        val initialProperties =
            SubscriberProperties(Resolution(Accuracy.BALANCED, 100, 100.0), mockk())
        val presenceListenerSlot: CapturingSlot<(PresenceMessage) -> Unit> = slot()
        val presenceMessage = createPresenceMessage()
        ably.mockGetCurrentPresenceSuccess(trackableId)
        ably.mockSubscribeToPresenceSuccess(trackableId, presenceListenerSlot)

        // when
        subscribeForPresenceMessagesWorker.doWork(
            initialProperties,
            asyncWorks.appendWork(),
            postedWorks.appendSpecification()
        )
        asyncWorks.executeAll()
        presenceListenerSlot.captured.invoke(presenceMessage)

        // then
        Assert.assertEquals(
            WorkerSpecification.UpdatePublisherPresence(presenceMessage),
            postedWorks[1]
        )
    }

    private fun createPresenceMessage() = PresenceMessage(
        action = PresenceAction.PRESENT_OR_ENTER,
        data = PresenceData(ClientTypes.PUBLISHER, null, null),
        timestamp = 123,
        memberKey = "",
        clientId = "",
        connectionId = "",
        id = ""
    )

    @Test
    fun `should post process initial presence messages work when both get current presence and subscribe to presence return success`() =
        runTest {
            // given
            val initialProperties =
                SubscriberProperties(Resolution(Accuracy.BALANCED, 100, 100.0), mockk())
            val initialPresenceMessages = listOf(anyPresenceMessage())
            ably.mockGetCurrentPresenceSuccess(trackableId, initialPresenceMessages)
            ably.mockSubscribeToPresenceSuccess(trackableId)

            // when
            subscribeForPresenceMessagesWorker.doWork(
                initialProperties,
                asyncWorks.appendWork(),
                postedWorks.appendSpecification()
            )
            asyncWorks.executeAll()

            // then
            Assert.assertEquals(
                WorkerSpecification.ProcessInitialPresenceMessages(initialPresenceMessages),
                postedWorks[0],
            )
        }

    @Test
    fun `should post disconnect work when subscribe to presence returns failure`() = runTest {
        // given
        val initialProperties = SubscriberProperties(Resolution(Accuracy.BALANCED, 100, 100.0), mockk())
        ably.mockGetCurrentPresenceSuccess(trackableId)
        ably.mockSubscribeToPresenceError(trackableId)

        // when
        subscribeForPresenceMessagesWorker.doWork(
            initialProperties,
            asyncWorks.appendWork(),
            postedWorks.appendSpecification()
        )
        asyncWorks.executeAll()

        // then
        Assert.assertTrue(postedWorks[0] is WorkerSpecification.Disconnect)
    }

    @Test
    fun `should post disconnect work when get current presence returns failure`() = runTest {
        // given
        val initialProperties =
            SubscriberProperties(Resolution(Accuracy.BALANCED, 100, 100.0), mockk())
        ably.mockGetCurrentPresenceError(trackableId)
        ably.mockSubscribeToPresenceSuccess(trackableId)

        // when
        subscribeForPresenceMessagesWorker.doWork(
            initialProperties,
            asyncWorks.appendWork(),
            postedWorks.appendSpecification()
        )
        asyncWorks.executeAll()

        // then
        Assert.assertTrue(postedWorks[0] is WorkerSpecification.Disconnect)
    }

    @Test
    fun `should post disconnect work when async work throw an unexpected exception`() = runTest {
        // given

        // when
        subscribeForPresenceMessagesWorker.onUnexpectedAsyncError(
            Exception("Unexpected exception"),
            postedWorks.appendSpecification(),
        )

        // then
        Assert.assertTrue(postedWorks[0] is WorkerSpecification.Disconnect)
    }

<<<<<<< HEAD
    private fun anyPresenceMessage() =
        PresenceMessage(
            PresenceAction.PRESENT_OR_ENTER,
            PresenceData(ClientTypes.PUBLISHER),
            "any-client-id"
        )
=======
    private fun anyPresenceMessage() = PresenceMessage(
        PresenceAction.PRESENT_OR_ENTER,
        PresenceData(ClientTypes.PUBLISHER),
        123,
        "any-member-key",
        "any-client-id",
        "any-connection-id",
        "any-id"
    )
>>>>>>> 5e91402f
}<|MERGE_RESOLUTION|>--- conflicted
+++ resolved
@@ -146,22 +146,14 @@
         Assert.assertTrue(postedWorks[0] is WorkerSpecification.Disconnect)
     }
 
-<<<<<<< HEAD
     private fun anyPresenceMessage() =
         PresenceMessage(
             PresenceAction.PRESENT_OR_ENTER,
             PresenceData(ClientTypes.PUBLISHER),
-            "any-client-id"
-        )
-=======
-    private fun anyPresenceMessage() = PresenceMessage(
-        PresenceAction.PRESENT_OR_ENTER,
-        PresenceData(ClientTypes.PUBLISHER),
-        123,
-        "any-member-key",
-        "any-client-id",
+           123,
+        "any-member-key", "any-client-id"
+        ,
         "any-connection-id",
         "any-id"
     )
->>>>>>> 5e91402f
 }