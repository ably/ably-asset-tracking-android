--- conflicted
+++ resolved
@@ -71,11 +71,9 @@
             TokenAuthentication(clientId, callback)
 
         /**
-<<<<<<< HEAD
-         * Authentication method that uses the JWT. The [callback] will be called each time a new token is needed.
+         * Authentication method that uses the Token Request. The [callback] will be called each time a new token is needed.
          * If something goes wrong while fetching the token you should throw a [TokenAuthException] in the [callback].
          *
-=======
          * @param callback Callback that will be called with [TokenParams] each time a [TokenRequest] needs to be obtained.
          */
         @JvmSynthetic
@@ -83,7 +81,9 @@
             TokenAuthentication(null, callback)
 
         /**
->>>>>>> 18a8b117
+         * Authentication method that uses the JWT. The [callback] will be called each time a new token is needed.
+         * If something goes wrong while fetching the token you should throw a [TokenAuthException] in the [callback].
+         *
          * @param callback Callback that will be called with [TokenParams] each time a JWT string needs to be obtained.
          * @param clientId ID of the client
          */
@@ -96,6 +96,9 @@
             JwtAuthentication(clientId, callback)
 
         /**
+         * Authentication method that uses the JWT. The [callback] will be called each time a new token is needed.
+         * If something goes wrong while fetching the token you should throw a [TokenAuthException] in the [callback].
+         *
          * @param callback Callback that will be called with [TokenParams] each time a JWT string needs to be obtained.
          */
         @JvmSynthetic
